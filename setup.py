# -*- coding: utf-8 -*-
"""Installation script for the Automated Diagaram Generator.

You can install the program either by running
    pip install <folder>
or
    python setup.py install
"""


import sys
from setuptools import setup
import adg

main_dependencies = [
    "setuptools"
]

for dep in main_dependencies:
    try:
        __import__(dep)
    except ImportError:
        print(
            "Error: You do not have %s installed, please\n"
            "       install it. For example doing\n"
            "\n"
            "       pip install %s\n" % (dep, dep)
        )
        sys.exit(1)


setup(
    name='adg',
    version=adg.__version__,
    maintainer='Pierre Arthuis',
    maintainer_email='pierre.arthuis@pm.me',
    author=adg.__author__,
    author_email=adg.__email__,
    license=adg.__license__,
    url='',
    install_requires=[
        "networkx>=2.0",
        "numpy",
    ],
    python_requires='>=2.7.1',
    extras_require=dict(
        # List additional groups of dependencies here (e.g. development
        # dependencies). You can install these using the following syntax:
        # $ pip install -e .[develop]
        develop=[
<<<<<<< HEAD
            'pytest',
            'pytest-cov',
=======
            'roman',
>>>>>>> cbb9fa19
            'sphinx',
            'sphinx_rtd_theme',
        ]
    ),
    classifiers=[
        'Development Status :: 4 - Beta',
        'Intended Audience :: Developers',
        'Intended Audience :: End Users/Desktop',
        'Intended Audience :: Science/Research',
        'Natural Language :: English',
        'Operating System :: MacOS',
        'Operating System :: POSIX',
        'Operating System :: Unix',
        'Programming Language :: Python :: 2.7',
        'Topic :: Scientific/Engineering',
        'Topic :: Scientific/Engineering :: Chemistry',
        'Topic :: Scientific/Engineering :: Physics',
    ],
    description='A powerful diagram generator and evaluator for many-body '
                'formalisms in physics and chemistry',
    long_description='',
    keywords=[
        'physics',
        'chemistry',
        'theory',
        'many-body',
        'diagram',
        'cli',
        'batch'
    ],
    packages=[
        "adg",
    ],
    data_files=[

        ("share/doc/adg/", [
            "README.md",
        ]),

        ("share/man/man1", [
            "doc/build/man/adg.1",
        ]),

    ],
    entry_points=dict(
        console_scripts=[
            'adg=adg.main:main'
        ]
    ),
    platforms=['linux', 'osx'],
)<|MERGE_RESOLUTION|>--- conflicted
+++ resolved
@@ -48,12 +48,9 @@
         # dependencies). You can install these using the following syntax:
         # $ pip install -e .[develop]
         develop=[
-<<<<<<< HEAD
             'pytest',
             'pytest-cov',
-=======
             'roman',
->>>>>>> cbb9fa19
             'sphinx',
             'sphinx_rtd_theme',
         ]
