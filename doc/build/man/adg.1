.\" Man page generated from reStructuredText.
.
<<<<<<< HEAD
.TH "ADG" "1" "Nov 19, 2018" "0.2.1" "ADG - Automated Diagram Generator"
=======
.TH "ADG" "1" "Nov 27, 2018" "1.0.0" "ADG - Automated Diagram Generator"
>>>>>>> 61c75e00
.SH NAME
adg \- ADG - Automated Diagram Generator Documentation
.
.nr rst2man-indent-level 0
.
.de1 rstReportMargin
\\$1 \\n[an-margin]
level \\n[rst2man-indent-level]
level margin: \\n[rst2man-indent\\n[rst2man-indent-level]]
-
\\n[rst2man-indent0]
\\n[rst2man-indent1]
\\n[rst2man-indent2]
..
.de1 INDENT
.\" .rstReportMargin pre:
. RS \\$1
. nr rst2man-indent\\n[rst2man-indent-level] \\n[an-margin]
. nr rst2man-indent-level +1
.\" .rstReportMargin post:
..
.de UNINDENT
. RE
.\" indent \\n[an-margin]
.\" old: \\n[rst2man-indent\\n[rst2man-indent-level]]
.nr rst2man-indent-level -1
.\" new: \\n[rst2man-indent\\n[rst2man-indent-level]]
.in \\n[rst2man-indent\\n[rst2man-indent-level]]u
..
.SH THE ADG PROJECT
.SS Description
.sp
ADG is a tool generating diagrams and producing their expressions for given
many\-body formalisms. Diagrammatic rules from the formalism are combined with
graph theory objects to produce diagrams and expressions in a fast, simple and
error\-safe way.
.sp
The only input consists in the theory and order of interest, and the N\-body
character of the operators of interest. The main output is a LaTeX file
containing the diagrams, their associated expressions and additional
informations that can be compiled by ADG id needed. Other computer\-readable
files may be produced as well.
.SS Status
.sp
As for now, the code is capable of handling two different formalisms, i.e.
Many\-Body Perturbation Theory (MBPT) and Bogoliubov Many\-Body Perturbation
Theory (BMBPT).
.INDENT 0.0
.INDENT 3.5
.INDENT 0.0
.IP \(bu 2
For MBPT, the code generates all Hartree\-Fock energy diagrams at any given
order along with their expression and additional information
(conjugate diagram, excitation level...).
.IP \(bu 2
For BMBPT, the code generates all diagrams for a generic observable
commuting with the Hamiltonian, along with their time\-dependent and
time\-integrated expressions.
.UNINDENT
.UNINDENT
.UNINDENT
.SS Future developments
.sp
Extensions under discussions are diagrams and expressions for Particle\-Number
Projected BMBPT as well as diagrams and expressions generation for Gorkov
Self\-Consistent Green\(aqs Functions (GSCGF).
.SH INSTALL ADG ON YOUR COMPUTER
.SS Install
.sp
To install ADG, download the source files and run
.INDENT 0.0
.INDENT 3.5
.sp
.nf
.ft C
pip2 install <project_folder>
.ft P
.fi
.UNINDENT
.UNINDENT
.sp
or alternatively
.INDENT 0.0
.INDENT 3.5
.sp
.nf
.ft C
python2 setup.py install
.ft P
.fi
.UNINDENT
.UNINDENT
.sp
If you want to install ADG in \fBdevelop\fP mode, then run
.INDENT 0.0
.INDENT 3.5
.sp
.nf
.ft C
pip2 install \-e <project_folder>
.ft P
.fi
.UNINDENT
.UNINDENT
.SS Dependencies
.sp
In order to run the code, you will need a Python install >= 2.7.1 and the
following Python libraries:
.INDENT 0.0
.INDENT 3.5
.INDENT 0.0
.IP \(bu 2
networkx >= 2.0
.IP \(bu 2
numpy
.IP \(bu 2
scipy
.UNINDENT
.UNINDENT
.UNINDENT
.sp
If you want ADG to compile the LaTeX output file, you will need a Latex install
with the PDFLaTeX compiler and the feynmp and feynmp\-auto packages installed,
which are standard packages in most recent distributions.
.SH GENERATE DIAGRAMS WITH ADG
.SS Run ADG
.sp
To run the program and generate BMBPT diagrams at order 4 for example, use
.INDENT 0.0
.INDENT 3.5
.sp
.nf
.ft C
adg \-o 4 \-t BMBPT \-d \-c
.ft P
.fi
.UNINDENT
.UNINDENT
.sp
where the \fB\-o\fP flag is for the order, \fB\-t\fP for the type of theory,
\fB\-d\fP indicates you want the diagrams to be drawn and \fB\-c\fP that you want
ADG to compile the LaTeX output.
.sp
You can alternatively run the program in interactive mode by typing
.INDENT 0.0
.INDENT 3.5
.sp
.nf
.ft C
adg \-i
.ft P
.fi
.UNINDENT
.UNINDENT
.sp
Finally, to obtain more information on all the available flags, use
.INDENT 0.0
.INDENT 3.5
.sp
.nf
.ft C
adg \-h
.ft P
.fi
.UNINDENT
.UNINDENT
.SS CLI options
.SS Generic options:
.INDENT 0.0
.TP
.B \-o\fP,\fB  \-\-order
order of the diagrams [1\-9]
.TP
.B \-t\fP,\fB  \-\-theory
theory of interest: MBPT or BMBPT
.TP
.B \-i\fP,\fB  \-\-interactive
execute ADG in interactive mode
.UNINDENT
.SS BMBPT options:
.INDENT 0.0
.TP
.BI \-c\fB an\fP,\fB \ \-\-canonical
consider only canonical diagrams
.TP
.BI \-n\fB obs\fP,\fB \ \-\-nbody_observable
maximal n\-body character of the observable [1\-3], default = 2
.TP
.BI \-3\fB NF\fP,\fB \ \-\-with_3NF
use two and three\-body forces for BMBPT diagrams
.TP
.BI \-d\fB t\fP,\fB \ \-\-draw_tsds
draw Time\-Structure Diagrams
.UNINDENT
.SS MBPT option:
.INDENT 0.0
.TP
.BI \-c\fB d\fP,\fB \ \-\-cd_output
produce computer\-readable output for automated frameworks
.UNINDENT
.SS Run management options:
.INDENT 0.0
.TP
.B \-d\fP,\fB  \-\-draw_diags
draw the diagrams using FeynMF
.TP
.B \-c\fP,\fB  \-\-compile
compile the LaTeX output file with PDFLaTeX
.UNINDENT
.SS Output files
.sp
The output of the program is stored in a folder named after the theory, and a
subfolder named after the order, e.g. \fB/MBPT/Order\-4\fP\&. In the case of BMBPT,
suffixes are added depending on the n\-body forces of the observable, and if
three\-body forces were used or only canonical diagrams computed, i.e. for our
previous example, results would be stored under
\fBBMBPT/Order\-4_2body_observable\fP\&.
.sp
The main output file of the program, called \fBresult.tex\fP, is a LaTeX file
containing the expressions of the diagrams along other basic infos on their
structure, and, if flag \fB\-d\fP has been used, drawing instructions. The file
is automatically compiled and produces a PDF file \fBresult.pdf\fP when using the
\fB\-c\fP file.
.sp
A list of the adjacency matrices associated with the diagrams is printed
separately in the \fBadj_matrices.list\fP file to allow for an easy use with
another many\-body diagrams code.
.sp
In the case of a MBPT calculations, it is possible to produce output
specifically tailored for automated calculations framework by
using the \fB\-cd\fP flag. The associated output files use \fBCD_\fP as a prefix.
.SH ADG REFERENCE FOR DEVELOPERS
.SS Main script
.sp
Main routine of the Automated Diagram Generator.
.INDENT 0.0
.TP
.B adg.main.main()
Launch the ADG program.
.UNINDENT
.SS Run & CLI management
.sp
Routines handling the run of ADG.
.INDENT 0.0
.TP
.B adg.run.attribute_directory(commands)
Create missing directories and return the working directory.
.INDENT 7.0
.TP
.B Parameters
\fBcommands\fP (\fINamespace\fP) \-\- Flags for the run management.
.TP
.B Returns
Path to the result folder.
.TP
.B Return type
(str)
.UNINDENT
.sp
.nf
.ft C
>>> com = argparse.Namespace()
>>>
>>> com.theory, com.order = \(aqBMBPT\(aq, 4
>>> com.with_3NF, com.nbody_observable, com.canonical = False, 2, False
>>>
>>> attribute_directory(com)
\(aqBMBPT/Order\-4_2body_observable\(aq
>>>
>>> com.theory, com.order = \(aqBMBPT\(aq, 5
>>> com.with_3NF, com.nbody_observable, com.canonical = True, 3, False
>>>
>>> attribute_directory(com)
\(aqBMBPT/Order\-5_3body_observable_with3N\(aq
>>>
>>> com.theory, com.order = \(aqMBPT\(aq, 3
>>> com.with_3NF, com.nbody_observable, com.canonical = False, 2, False
>>>
>>> attribute_directory(com)
\(aqMBPT/Order\-3\(aq
.ft P
.fi
.UNINDENT
.INDENT 0.0
.TP
.B adg.run.clean_folders(directory, commands)
Delete temporary files and folders.
.INDENT 7.0
.TP
.B Parameters
.INDENT 7.0
.IP \(bu 2
\fBdirectory\fP (\fIstr\fP) \-\- Path to the ouput folder.
.IP \(bu 2
\fBcommands\fP (\fINamespace\fP) \-\- Flags to manage the program\(aqs run.
.UNINDENT
.UNINDENT
.UNINDENT
.INDENT 0.0
.TP
.B adg.run.compile_manager(directory, pdiag)
Compile the program\(aqs LaTeX ouput file.
.INDENT 7.0
.TP
.B Parameters
.INDENT 7.0
.IP \(bu 2
\fBdirectory\fP (\fIstr\fP) \-\- Path to the ouput folder.
.IP \(bu 2
\fBpdiag\fP (\fIbool\fP) \-\- \fBTrue\fP if one wants to draw the diagrams.
.UNINDENT
.UNINDENT
.UNINDENT
.INDENT 0.0
.TP
.B adg.run.create_feynmanmp_files(diagrams, theory, directory, diag_type)
Create and move the appropriate feynmanmp files to the right place.
.INDENT 7.0
.TP
.B Parameters
.INDENT 7.0
.IP \(bu 2
\fBdiagrams\fP (\fIlist\fP) \-\- The studied diagrams.
.IP \(bu 2
\fBtheory\fP (\fIstr\fP) \-\- Name of the theory of interest.
.IP \(bu 2
\fBdirectory\fP (\fIstr\fP) \-\- Path to the result folder.
.IP \(bu 2
\fBdiag_type\fP (\fIstr\fP) \-\- Type of studied diagrams used for drawing.
.UNINDENT
.UNINDENT
.UNINDENT
.INDENT 0.0
.TP
.B adg.run.generate_diagrams(commands)
Return a list with diagrams of the appropriate type.
.INDENT 7.0
.TP
.B Parameters
\fBcommands\fP (\fINamespace\fP) \-\- Flags for the run management.
.TP
.B Returns
All the diagrams of the appropriate Class and order.
.TP
.B Return type
(list)
.UNINDENT
.UNINDENT
.INDENT 0.0
.TP
.B adg.run.interactive_interface(commands)
Run the interactive interface mode, return the appropriate commands.
.INDENT 7.0
.TP
.B Parameters
\fBcommands\fP (\fINamespace\fP) \-\- Flags for the run management.
.TP
.B Returns
Flags initialized through keyboard input.
.TP
.B Return type
(Namespace)
.UNINDENT
.UNINDENT
.INDENT 0.0
.TP
.B adg.run.order_diagrams(diagrams, commands)
Return the ordered unique diagrams with a dict of numbers per type.
.INDENT 7.0
.TP
.B Parameters
.INDENT 7.0
.IP \(bu 2
\fBdiagrams\fP (\fIlist\fP) \-\- The diagrams of the appropriate Class.
.IP \(bu 2
\fBcommands\fP (\fINamespace\fP) \-\- Flags for the run management.
.UNINDENT
.TP
.B Returns
First element is the list of ordered and unique diagrams.
Second element is a dict with the number of diagrams per type.
.TP
.B Return type
(tuple)
.UNINDENT
.UNINDENT
.INDENT 0.0
.TP
.B adg.run.parse_command_line()
Return run commands from the Command Line Interface.
.INDENT 7.0
.TP
.B Returns
Appropriate commands to manage the program\(aqs run.
.TP
.B Return type
(Namespace)
.UNINDENT
.UNINDENT
.INDENT 0.0
.TP
.B adg.run.prepare_drawing_instructions(directory, commands, diagrams, diagrams_time)
Write FeynMP files for the different diagrams.
.INDENT 7.0
.TP
.B Parameters
.INDENT 7.0
.IP \(bu 2
\fBdirectory\fP (\fIstr\fP) \-\- Path to the output folder.
.IP \(bu 2
\fBcommands\fP (\fINamespace\fP) \-\- Flags for the run management.
.IP \(bu 2
\fBdiagrams\fP (\fIlist\fP) \-\- All the diagrams of interest.
.IP \(bu 2
\fBdiagrams_time\fP (\fIlist\fP) \-\- All the associated TSDs if appropriate.
.UNINDENT
.UNINDENT
.UNINDENT
.INDENT 0.0
.TP
.B adg.run.print_diags_numbers(commands, diags_nbs)
Print the number of diagrams for each major type.
.INDENT 7.0
.TP
.B Parameters
.INDENT 7.0
.IP \(bu 2
\fBcommands\fP (\fINamespace\fP) \-\- Flags for the run management.
.IP \(bu 2
\fBdiags_nbs\fP (\fIdict\fP) \-\- The number of diagrams for each major type.
.UNINDENT
.UNINDENT
.UNINDENT
.INDENT 0.0
.TP
.B adg.run.write_file_header(latex_file, commands, diags_nbs)
Write the header of the result tex file.
.INDENT 7.0
.TP
.B Parameters
.INDENT 7.0
.IP \(bu 2
\fBlatex_file\fP (\fIfile\fP) \-\- LaTeX output file of the program.
.IP \(bu 2
\fBcommands\fP (\fINamespace\fP) \-\- Flags to manage the program\(aqs run.
.IP \(bu 2
\fBdiags_nbs\fP (\fIdict\fP) \-\- Number of diagrams per major type.
.UNINDENT
.UNINDENT
.UNINDENT
.SS Generic Diagram
.sp
Routines and class for all types of diagrams, inherited by others.
.INDENT 0.0
.TP
.B class adg.diag.Diagram(nx_graph)
Bases: \fBobject\fP
.sp
Describes a diagram with its related properties.
.INDENT 7.0
.TP
.B graph
The actual graph.
.INDENT 7.0
.TP
.B Type
NetworkX MultiDiGraph
.UNINDENT
.UNINDENT
.INDENT 7.0
.TP
.B unsorted_degrees
The degrees of the graph vertices
.INDENT 7.0
.TP
.B Type
tuple
.UNINDENT
.UNINDENT
.INDENT 7.0
.TP
.B degrees
The ascendingly sorted degrees of the graph vertices.
.INDENT 7.0
.TP
.B Type
tuple
.UNINDENT
.UNINDENT
.INDENT 7.0
.TP
.B unsort_io_degrees
The list of in\- and out\-degrees for each
vertex of the graph, stored in a (in, out) tuple.
.INDENT 7.0
.TP
.B Type
tuple
.UNINDENT
.UNINDENT
.INDENT 7.0
.TP
.B io_degrees
The sorted version of unsort_io_degrees.
.INDENT 7.0
.TP
.B Type
tuple
.UNINDENT
.UNINDENT
.INDENT 7.0
.TP
.B max_degree
The maximal degree of a vertex in the graph.
.INDENT 7.0
.TP
.B Type
int
.UNINDENT
.UNINDENT
.INDENT 7.0
.TP
.B tags
The tag numbers associated to a diagram.
.INDENT 7.0
.TP
.B Type
list
.UNINDENT
.UNINDENT
.INDENT 7.0
.TP
.B adjacency_mat
The adjacency matrix of the graph.
.INDENT 7.0
.TP
.B Type
NumPy array
.UNINDENT
.UNINDENT
.INDENT 7.0
.TP
.B write_graph(latex_file, directory, write_time)
Write the graph of the diagram to the LaTeX file.
.INDENT 7.0
.TP
.B Parameters
.INDENT 7.0
.IP \(bu 2
\fBlatex_file\fP (\fIfile\fP) \-\- The LaTeX ouput file of the program.
.IP \(bu 2
\fBdirectory\fP (\fIstr\fP) \-\- Path to the result folder.
.IP \(bu 2
\fBwrite_time\fP (\fIbool\fP) \-\- (Here to emulate polymorphism).
.UNINDENT
.UNINDENT
.UNINDENT
.UNINDENT
.INDENT 0.0
.TP
.B adg.diag.check_vertex_degree(matrices, three_body_use, nbody_max_observable, canonical_only, vertex_id)
Check the degree of a specific vertex in a set of matrices.
.INDENT 7.0
.TP
.B Parameters
.INDENT 7.0
.IP \(bu 2
\fBmatrices\fP (\fIlist\fP) \-\- Adjacency matrices.
.IP \(bu 2
\fBthree_body_use\fP (\fIbool\fP) \-\- \fBTrue\fP if one uses three\-body forces.
.IP \(bu 2
\fBnbody_max_observable\fP (\fIint\fP) \-\- Maximum body number for the observable.
.IP \(bu 2
\fBcanonical_only\fP (\fIbool\fP) \-\- \fBTrue\fP if one draws only canonical diagrams.
.IP \(bu 2
\fBvertex_id\fP (\fIint\fP) \-\- The position of the studied vertex.
.UNINDENT
.UNINDENT
.sp
.nf
.ft C
>>> test_matrices = [[[0, 1, 2], [1, 0, 1], [0, 2, 0]],         [[2, 0, 2], [1, 2, 3], [1, 0, 0]],         [[0, 1, 3], [2, 0, 8], [2, 1, 0]]]
>>> check_vertex_degree(test_matrices, True, 3, False, 0)
>>> test_matrices
[[[0, 1, 2], [1, 0, 1], [0, 2, 0]], [[2, 0, 2], [1, 2, 3], [1, 0, 0]]]
>>> check_vertex_degree(test_matrices, False, 2, False, 0)
>>> test_matrices
[[[0, 1, 2], [1, 0, 1], [0, 2, 0]]]
.ft P
.fi
.UNINDENT
.INDENT 0.0
.TP
.B adg.diag.draw_diagram(directory, result_file, diagram_index, diag_type)
Copy the diagram feynmanmp instructions in the result file.
.INDENT 7.0
.TP
.B Parameters
.INDENT 7.0
.IP \(bu 2
\fBdirectory\fP (\fIstr\fP) \-\- The path to the output folder.
.IP \(bu 2
\fBresult_file\fP (\fIfile\fP) \-\- The LaTeX ouput file of the program.
.IP \(bu 2
\fBdiagram_index\fP (\fIint\fP) \-\- The number associated to the diagram.
.IP \(bu 2
\fBdiag_type\fP (\fIstr\fP) \-\- The type of diagram used here.
.UNINDENT
.UNINDENT
.UNINDENT
.INDENT 0.0
.TP
.B adg.diag.extract_denom(start_graph, subgraph)
Extract the appropriate denominator using the subgraph rule.
.INDENT 7.0
.TP
.B Parameters
.INDENT 7.0
.IP \(bu 2
\fBstart_graph\fP (\fINetworkX MultiDiGraph\fP) \-\- The studied graph.
.IP \(bu 2
\fBsubgraph\fP (\fINetworkX MultiDiGraph\fP) \-\- The subgraph used for this particular
denominator factor.
.UNINDENT
.TP
.B Returns
The denominator factor for this subgraph.
.TP
.B Return type
(str)
.UNINDENT
.UNINDENT
.INDENT 0.0
.TP
.B adg.diag.feynmf_generator(graph, theory_type, diagram_name)
Generate the feynmanmp instructions corresponding to the diagram.
.INDENT 7.0
.TP
.B Parameters
.INDENT 7.0
.IP \(bu 2
\fBgraph\fP (\fINetworkX MultiDiGraph\fP) \-\- The graph of interest.
.IP \(bu 2
\fBtheory_type\fP (\fIstr\fP) \-\- The name of the theory of interest.
.IP \(bu 2
\fBdiagram_name\fP (\fIstr\fP) \-\- The name of the studied diagram.
.UNINDENT
.UNINDENT
.UNINDENT
.INDENT 0.0
.TP
.B adg.diag.label_vertices(graphs_list, theory_type)
Account for different status of vertices in operator diagrams.
.INDENT 7.0
.TP
.B Parameters
.INDENT 7.0
.IP \(bu 2
\fBgraphs_list\fP (\fIlist\fP) \-\- The Diagrams of interest.
.IP \(bu 2
\fBtheory_type\fP (\fIstr\fP) \-\- The name of the theory of interest.
.UNINDENT
.UNINDENT
.UNINDENT
.INDENT 0.0
.TP
.B adg.diag.no_trace(matrices)
Select matrices with full 0 diagonal.
.INDENT 7.0
.TP
.B Parameters
\fBmatrices\fP (\fIlist\fP) \-\- A list of adjacency matrices.
.TP
.B Returns
The adjacency matrices without non\-zero diagonal elements.
.TP
.B Return type
(list)
.UNINDENT
.sp
.nf
.ft C
>>> test_matrices = [[[0, 1, 2], [2, 0, 1], [5, 2, 0]],     [[2, 2, 2], [1, 2, 3], [0, 0, 0]],     [[0, 1, 3], [2, 0, 8], [2, 1, 0]]]
>>> no_trace(test_matrices)
[[[0, 1, 2], [2, 0, 1], [5, 2, 0]], [[0, 1, 3], [2, 0, 8], [2, 1, 0]]]
>>> no_trace()
Traceback (most recent call last):
  File "/usr/lib/python2.7/doctest.py", line 1315, in __run
    compileflags, 1) in test.globs
  File "<doctest __main__.no_trace[4]>", line 1, in <module>
    no_trace()
TypeError: no_trace() takes exactly 1 argument (0 given)
.ft P
.fi
.UNINDENT
.INDENT 0.0
.TP
.B adg.diag.print_adj_matrices(directory, diagrams)
Print a computer\-readable file with the diagrams\(aq adjacency matrices.
.INDENT 7.0
.TP
.B Parameters
.INDENT 7.0
.IP \(bu 2
\fBdirectory\fP (\fIstr\fP) \-\- The path to the output directory.
.IP \(bu 2
\fBdiagrams\fP (\fIlist\fP) \-\- All the diagrams.
.UNINDENT
.UNINDENT
.UNINDENT
.INDENT 0.0
.TP
.B adg.diag.propagator_style(prop_type)
Return the FeynMF definition for the appropriate propagator type.
.INDENT 7.0
.TP
.B Parameters
\fBprop_type\fP (\fIstr\fP) \-\- The type of propagators used in the diagram.
.TP
.B Returns
The FeynMF definition for the propagator style used.
.TP
.B Return type
(str)
.UNINDENT
.UNINDENT
.INDENT 0.0
.TP
.B adg.diag.to_skeleton(graph)
Return the bare skeleton of a graph, i.e. only non\-redundant links.
.INDENT 7.0
.TP
.B Parameters
\fBgraph\fP (\fINetworkX MultiDiGraph\fP) \-\- The graph to be turned into a skeleton.
.TP
.B Returns
The skeleton of the initial graph.
.TP
.B Return type
(NetworkX MultiDiGraph)
.UNINDENT
.UNINDENT
.INDENT 0.0
.TP
.B adg.diag.topologically_distinct_diagrams(diagrams)
Return a list of diagrams all topologically distinct.
.INDENT 7.0
.TP
.B Parameters
\fBdiagrams\fP (\fIlist\fP) \-\- The Diagrams of interest.
.TP
.B Returns
Topologically unique diagrams.
.TP
.B Return type
(list)
.UNINDENT
.UNINDENT
.SS MBPT diagram
.sp
Routines and class for Many\-Body Perturbation Theory diagrams.
.INDENT 0.0
.TP
.B class adg.mbpt.MbptDiagram(mbpt_graph, tag_num)
Bases: \fBadg.diag.Diagram\fP
.sp
Describes a MBPT diagram with its related properties.
.INDENT 7.0
.TP
.B incidence
The incidence matrix of the graph.
.INDENT 7.0
.TP
.B Type
NumPy array
.UNINDENT
.UNINDENT
.INDENT 7.0
.TP
.B excitation_level
The single, double, etc., excitation character.
.INDENT 7.0
.TP
.B Type
int
.UNINDENT
.UNINDENT
.INDENT 7.0
.TP
.B complex_conjugate
The tag number of the diagram\(aqs complex
conjugate. \-1 is the graph has none.
.INDENT 7.0
.TP
.B Type
int
.UNINDENT
.UNINDENT
.INDENT 7.0
.TP
.B expr
The MBPT expression associated to the diagram.
.INDENT 7.0
.TP
.B Type
str
.UNINDENT
.UNINDENT
.INDENT 7.0
.TP
.B cd_expr
The expression associated to the diagram in a
computer\-readable format.
.INDENT 7.0
.TP
.B Type
str
.UNINDENT
.UNINDENT
.INDENT 7.0
.TP
.B attribute_expression()
Initialize the expression associated to the diagram.
.UNINDENT
.INDENT 7.0
.TP
.B attribute_ph_labels()
Attribute the appropriate qp labels to the graph\(aqs propagators.
.UNINDENT
.INDENT 7.0
.TP
.B calc_excitation()
Return an integer coding for the excitation level of the diag.
.INDENT 7.0
.TP
.B Returns
The singles / doubles / etc. character of the graph.
.TP
.B Return type
(int)
.UNINDENT
.UNINDENT
.INDENT 7.0
.TP
.B cd_denominator()
Return the computer\-readable denominator of the graph.
.INDENT 7.0
.TP
.B Returns
The graph denominator tailored for automated frameworks.
.TP
.B Return type
(str)
.UNINDENT
.UNINDENT
.INDENT 7.0
.TP
.B cd_numerator()
Return the computer\-readable numerator.
.INDENT 7.0
.TP
.B Returns
The graph numerator tailored for automated frameworks.
.TP
.B Return type
(str)
.UNINDENT
.UNINDENT
.INDENT 7.0
.TP
.B count_hole_lines()
Return an integer for the number of hole lines in the graph.
.INDENT 7.0
.TP
.B Returns
The number of holes in the diagram.
.TP
.B Return type
(int)
.UNINDENT
.UNINDENT
.INDENT 7.0
.TP
.B extract_denominator()
Return the denominator for a MBPT graph.
.INDENT 7.0
.TP
.B Returns
The denominator of the diagram.
.TP
.B Return type
(str)
.UNINDENT
.UNINDENT
.INDENT 7.0
.TP
.B extract_numerator()
Return the numerator associated to a MBPT graph.
.INDENT 7.0
.TP
.B Returns
The numerator of the diagram.
.TP
.B Return type
(str)
.UNINDENT
.UNINDENT
.INDENT 7.0
.TP
.B is_complex_conjug_of(test_diagram)
Return True if self and test_diagram are complex conjugate.
.INDENT 7.0
.TP
.B Parameters
\fBtest_diagram\fP (\fIMbptDiagram\fP) \-\- A diagram to compare with.
.TP
.B Returns
The complex conjugate status of the pair of diagrams.
.TP
.B Return type
(bool)
.UNINDENT
.UNINDENT
.INDENT 7.0
.TP
.B loops_number()
Return the number of loops in the diagram as an integer.
.INDENT 7.0
.TP
.B Returns
The number of loops in the graph.
.TP
.B Return type
(int)
.UNINDENT
.UNINDENT
.INDENT 7.0
.TP
.B write_graph(latex_file, directory, write_time)
Write the graph of the diagram to the LaTeX file.
.INDENT 7.0
.TP
.B Parameters
.INDENT 7.0
.IP \(bu 2
\fBlatex_file\fP (\fIfile\fP) \-\- The LaTeX ouput file of the program.
.IP \(bu 2
\fBdirectory\fP (\fIstr\fP) \-\- Path to the result folder.
.IP \(bu 2
\fBwrite_time\fP (\fIbool\fP) \-\- (Here to emulate polymorphism).
.UNINDENT
.UNINDENT
.UNINDENT
.INDENT 7.0
.TP
.B write_section(result, commands, diags_nbs)
Write sections for MBPT result file.
.INDENT 7.0
.TP
.B Parameters
.INDENT 7.0
.IP \(bu 2
\fBresult\fP (\fIfile\fP) \-\- The LaTeX output file to be written in.
.IP \(bu 2
\fBcommands\fP (\fIdict\fP) \-\- The flags associated with run management.
.IP \(bu 2
\fBdiags_nbs\fP (\fIdict\fP) \-\- A dict with the number of diagrams per
excitation level type.
.UNINDENT
.UNINDENT
.UNINDENT
.UNINDENT
.INDENT 0.0
.TP
.B adg.mbpt.attribute_conjugate(diagrams)
Attribute to each diagram its complex conjugate.
.sp
The diagrams involved in conjugate pairs receive the tag associated to
their partner in the \fBcomplex_conjugate\fP attribute.
.INDENT 7.0
.TP
.B Parameters
\fBdiagrams\fP (\fIlist\fP) \-\- The topologically unique MbptDiagrams.
.UNINDENT
.UNINDENT
.INDENT 0.0
.TP
.B adg.mbpt.diagrams_generation(order)
Generate the diagrams for the MBPT case.
.INDENT 7.0
.TP
.B Parameters
\fBorder\fP (\fIint\fP) \-\- The perturbative order of interest.
.TP
.B Returns
A list of NumPy arrays with the diagrams adjacency matrices.
.TP
.B Return type
(list)
.UNINDENT
.sp
.nf
.ft C
>>> diagrams_generation(2) # doctest: +NORMALIZE_WHITESPACE
[array([[0, 2], [2, 0]])]
>>> diagrams_generation(3) # doctest: +NORMALIZE_WHITESPACE
[array([[0, 2, 0], [0, 0, 2], [2, 0, 0]]),
 array([[0, 1, 1], [1, 0, 1], [1, 1, 0]]),
 array([[0, 0, 2], [2, 0, 0], [0, 2, 0]])]
>>> diagrams_generation(1)
[]
.ft P
.fi
.UNINDENT
.INDENT 0.0
.TP
.B adg.mbpt.extract_cd_denom(start_graph, subgraph)
Extract the computer\-readable denominator using the subgraph rule.
.INDENT 7.0
.TP
.B Parameters
.INDENT 7.0
.IP \(bu 2
\fBstart_graph\fP (\fINetworkX MultiDiGraph\fP) \-\- The studied graph.
.IP \(bu 2
\fBsubgraph\fP (\fINetworkX MultiDiGraph\fP) \-\- The subgaph for this particular
factor.
.UNINDENT
.TP
.B Returns
The denominator factor associated to this subgraph.
.TP
.B Return type
(str)
.UNINDENT
.UNINDENT
.INDENT 0.0
.TP
.B adg.mbpt.order_diagrams(diagrams)
Order the MBPT diagrams and return the number of diags for each type.
.INDENT 7.0
.TP
.B Parameters
\fBdiagrams\fP (\fIlist\fP) \-\- The unordered MbptDiagrams.
.TP
.B Returns
First element are the ordered MbptDiagrams. Second element is
the number of diagrams for each excitation level type.
.TP
.B Return type
(tuple)
.UNINDENT
.UNINDENT
.INDENT 0.0
.TP
.B adg.mbpt.print_cd_output(directory, diagrams)
Print a computer\-readable file for automated frameworks.
.INDENT 7.0
.TP
.B Parameters
.INDENT 7.0
.IP \(bu 2
\fBdirectory\fP (\fIstr\fP) \-\- The path to the output directory.
.IP \(bu 2
\fBdiagrams\fP (\fIlist\fP) \-\- All the MbptDiagrams.
.UNINDENT
.UNINDENT
.UNINDENT
.INDENT 0.0
.TP
.B adg.mbpt.write_diag_exp(latex_file, mbpt_diag)
Write the expression associated to a diagram in the LaTeX file.
.INDENT 7.0
.TP
.B Parameters
.INDENT 7.0
.IP \(bu 2
\fBlatex_file\fP (\fIfile\fP) \-\- The LaTeX output file to be written in.
.IP \(bu 2
\fBmbpt_diag\fP (\fIMbptDiagram\fP) \-\- The diagram which expression is being written.
.UNINDENT
.UNINDENT
.UNINDENT
.INDENT 0.0
.TP
.B adg.mbpt.write_header(tex_file, diags_nbs)
Write tha appropriate header for the LaTeX file for MBPT diagrams.
.INDENT 7.0
.TP
.B Parameters
.INDENT 7.0
.IP \(bu 2
\fBtex_file\fP (\fIfile\fP) \-\- The LaTeX ouput file to be written in.
.IP \(bu 2
\fBdiags_nbs\fP (\fIdict\fP) \-\- A dict with the number of diagrams per
excitation level type.
.UNINDENT
.UNINDENT
.UNINDENT
.SS BMBPT Diagram
.sp
Routines and class for Bogoliubov MBPT diagrams.
.INDENT 0.0
.TP
.B class adg.bmbpt.BmbptFeynmanDiagram(nx_graph, tag_num)
Bases: \fBadg.diag.Diagram\fP
.sp
Describes a BMBPT Feynman diagram with its related properties.
.INDENT 7.0
.TP
.B two_or_three_body
The 2 or 3\-body characted of the vertices.
.INDENT 7.0
.TP
.B Type
int
.UNINDENT
.UNINDENT
.INDENT 7.0
.TP
.B time_tag
The tag number associated to the diagram\(aqs
associated TSD.
.INDENT 7.0
.TP
.B Type
int
.UNINDENT
.UNINDENT
.INDENT 7.0
.TP
.B tsd_is_tree
The tree or non\-tree character of the
associated TSD.
.INDENT 7.0
.TP
.B Type
bool
.UNINDENT
.UNINDENT
.INDENT 7.0
.TP
.B feynman_exp
The Feynman expression associated to the diagram.
.INDENT 7.0
.TP
.B Type
str
.UNINDENT
.UNINDENT
.INDENT 7.0
.TP
.B diag_exp
The Goldstone expression associated to the diagram.
.INDENT 7.0
.TP
.B Type
str
.UNINDENT
.UNINDENT
.INDENT 7.0
.TP
.B vert_exp
The expression associated to the vertices.
.INDENT 7.0
.TP
.B Type
list
.UNINDENT
.UNINDENT
.INDENT 7.0
.TP
.B hf_type
The Hartree\-Fock, non\-Hartree\-Fock or Hartree\-Fock for
the energy operator only character of the graph.
.INDENT 7.0
.TP
.B Type
str
.UNINDENT
.UNINDENT
.INDENT 7.0
.TP
.B attribute_expressions(time_diag)
Attribute the correct Feynman and Goldstone expressions.
.INDENT 7.0
.TP
.B Parameters
\fBtime_diag\fP (\fITimeStructureDiagram\fP) \-\- The associated TSD.
.UNINDENT
.UNINDENT
.INDENT 7.0
.TP
.B attribute_qp_labels()
Attribute the appropriate qp labels to the graph\(aqs propagators.
.UNINDENT
.INDENT 7.0
.TP
.B extract_integral()
Return the integral part of the Feynman expression of the diag.
.INDENT 7.0
.TP
.B Returns
The integral part of its Feynman expression.
.TP
.B Return type
(str)
.UNINDENT
.UNINDENT
.INDENT 7.0
.TP
.B extract_numerator()
Return the numerator associated to a BMBPT graph.
.INDENT 7.0
.TP
.B Returns
The numerator of the graph.
.TP
.B Return type
(str)
.UNINDENT
.UNINDENT
.INDENT 7.0
.TP
.B has_crossing_sign()
Return True for a minus sign associated with crossing propagators.
.sp
Use the fact that all lines propagate upwards and the
canonical representation of the diagrams and vertices.
.INDENT 7.0
.TP
.B Returns
.INDENT 7.0
.TP
.B Encode for the sign factor associated with crossing
propagators.
.UNINDENT

.TP
.B Return type
(bool)
.UNINDENT
.UNINDENT
.INDENT 7.0
.TP
.B multiplicity_symmetry_factor()
Return the symmetry factor associated with propagators multiplicity.
.INDENT 7.0
.TP
.B Returns
The symmetry factor associated with equivalent lines.
.TP
.B Return type
(str)
.UNINDENT
.UNINDENT
.INDENT 7.0
.TP
.B time_tree_denominator(time_graph)
Return the denominator for a time\-tree graph.
.INDENT 7.0
.TP
.B Parameters
\fBtime_graph\fP (\fINetworkX MultiDiGraph\fP) \-\- Its associated time\-structure
graph.
.TP
.B Returns
The denominator of the graph.
.TP
.B Return type
(str)
.UNINDENT
.UNINDENT
.INDENT 7.0
.TP
.B vertex_exchange_sym_factor()
Return the symmetry factor associated with vertex exchange.
.INDENT 7.0
.TP
.B Returns
The symmetry factor for vertex exchange.
.TP
.B Return type
(str)
.UNINDENT
.UNINDENT
.INDENT 7.0
.TP
.B vertex_expression(vertex)
Return the expression associated to a given vertex.
.INDENT 7.0
.TP
.B Parameters
\fBvertex\fP (\fIint\fP) \-\- The vertex of interest in the graph.
.UNINDENT
.UNINDENT
.INDENT 7.0
.TP
.B write_diag_exps(latex_file, norder)
Write the expressions associated to a diagram in the LaTeX file.
.INDENT 7.0
.TP
.B Parameters
.INDENT 7.0
.IP \(bu 2
\fBlatex_file\fP (\fIfile\fP) \-\- The LaTeX outputfile of the program.
.IP \(bu 2
\fBnorder\fP (\fIint\fP) \-\- The order in BMBPT formalism.
.UNINDENT
.UNINDENT
.UNINDENT
.INDENT 7.0
.TP
.B write_graph(latex_file, directory, write_time)
Write the BMBPT graph and its associated TSD to the LaTeX file.
.INDENT 7.0
.TP
.B Parameters
.INDENT 7.0
.IP \(bu 2
\fBlatex_file\fP (\fIfile\fP) \-\- The LaTeX output file of the program.
.IP \(bu 2
\fBdirectory\fP (\fIstr\fP) \-\- The path to the result folder.
.IP \(bu 2
\fBwrite_time\fP (\fIbool\fP) \-\- \fBTrue\fP if we want informations on the
associated TSDs.
.UNINDENT
.UNINDENT
.UNINDENT
.INDENT 7.0
.TP
.B write_section(result, commands, diags_nbs)
Write section and subsections for BMBPT result file.
.INDENT 7.0
.TP
.B Parameters
.INDENT 7.0
.IP \(bu 2
\fBresult\fP (\fIfile\fP) \-\- The LaTeX output file of the program.
.IP \(bu 2
\fBcommands\fP (\fIdict\fP) \-\- The flags associated with run management.
.IP \(bu 2
\fBdiags_nbs\fP (\fIdict\fP) \-\- The number of diagrams per type.
.UNINDENT
.UNINDENT
.UNINDENT
.INDENT 7.0
.TP
.B write_tsd_info(diagrams_time, latex_file)
Write info related to the BMBPT associated TSD to the LaTeX file.
.INDENT 7.0
.TP
.B Parameters
.INDENT 7.0
.IP \(bu 2
\fBdiagrams_time\fP (\fIlist\fP) \-\- The associated TSDs.
.IP \(bu 2
\fBlatex_file\fP (\fIfile\fP) \-\- The LaTeX output file of the program.
.UNINDENT
.UNINDENT
.UNINDENT
.INDENT 7.0
.TP
.B write_vertices_values(latex_file, mapping)
Write the qp energies associated to each vertex of the diag.
.INDENT 7.0
.TP
.B Parameters
.INDENT 7.0
.IP \(bu 2
\fBlatex_file\fP (\fIfile\fP) \-\- The LaTeX output file of the program.
.IP \(bu 2
\fBmapping\fP (\fIdict\fP) \-\- A mapping between the vertices in the diagram and
the vertices in its euivalent TSD, since permutations between
vertices are possible.
.UNINDENT
.UNINDENT
.UNINDENT
.UNINDENT
.INDENT 0.0
.TP
.B adg.bmbpt.check_unconnected_spawn(matrices, max_filled_vertex, length_mat)
Exclude some matrices that would spawn unconnected diagrams.
.INDENT 7.0
.TP
.B Parameters
.INDENT 7.0
.IP \(bu 2
\fBmatrices\fP (\fIlist\fP) \-\- The adjacency matrices to be checked.
.IP \(bu 2
\fBmax_filled_vertex\fP (\fIint\fP) \-\- The furthest vertex until which the matrices
have been filled.
.IP \(bu 2
\fBlength_mat\fP (\fIint\fP) \-\- The size of the square matrices.
.UNINDENT
.UNINDENT
.sp
.nf
.ft C
>>> mats = [[[0, 2, 0], [2, 0, 0], [0, 0, 0]],                 [[0, 2, 1], [2, 0, 1], [0, 0, 0]]]
>>>
>>> check_unconnected_spawn(mats, 1, 3)
>>> mats
[[[0, 2, 1], [2, 0, 1], [0, 0, 0]]]
.ft P
.fi
.UNINDENT
.INDENT 0.0
.TP
.B adg.bmbpt.diagrams_generation(p_order, three_body_use, nbody_obs, canonical)
Generate diagrams for BMBPT from bottom up.
.INDENT 7.0
.TP
.B Parameters
.INDENT 7.0
.IP \(bu 2
\fBp_order\fP (\fIint\fP) \-\- The BMBPT perturbative order of the studied diagrams.
.IP \(bu 2
\fBthree_body_use\fP (\fIbool\fP) \-\- Flag for the use of three\-body forces.
.IP \(bu 2
\fBnbody_obs\fP (\fIint\fP) \-\- N\-body character of the obervable of interest.
.IP \(bu 2
\fBcanonical\fP (\fIbool\fP) \-\- \fBTrue\fP if one draws only canonical diagrams.
.UNINDENT
.TP
.B Returns
NumPy arrays encoding the adjacency matrices of the graphs.
.TP
.B Return type
(list)
.UNINDENT
.sp
.nf
.ft C
>>> diagrams_generation(1, False, 2, False) #doctest: +NORMALIZE_WHITESPACE
[array([[0, 4], [0, 0]]), array([[0, 2], [0, 0]])]
>>> diagrams_generation(1, True, 3, False)  #doctest: +NORMALIZE_WHITESPACE
[array([[0, 6], [0, 0]]), array([[0, 4], [0, 0]]), array([[0, 2], [0, 0]])]
>>> diagrams_generation(2, False, 2, True)  #doctest: +NORMALIZE_WHITESPACE
[array([[0, 2, 2], [0, 0, 2], [0, 0, 0]]),
 array([[0, 1, 1], [0, 0, 3], [0, 0, 0]])]
.ft P
.fi
.UNINDENT
.INDENT 0.0
.TP
.B adg.bmbpt.order_diagrams(diagrams)
Order the BMBPT diagrams and return number of diags for each type.
.INDENT 7.0
.TP
.B Parameters
\fBdiagrams\fP (\fIlist\fP) \-\- Possibly redundant BmbptFeynmanDiagrams.
.TP
.B Returns
.INDENT 7.0
.TP
.B First element is the list of topologically unique, ordered
diagrams. Second element is a dict with the number of diagrams
for each major type.
.UNINDENT

.TP
.B Return type
(tuple)
.UNINDENT
.UNINDENT
.INDENT 0.0
.TP
.B adg.bmbpt.produce_expressions(diagrams, diagrams_time)
Produce and store the expressions associated to the BMBPT diagrams.
.INDENT 7.0
.TP
.B Parameters
.INDENT 7.0
.IP \(bu 2
\fBdiagrams\fP (\fIlist\fP) \-\- The list of all BmbptFeynmanDiagrams.
.IP \(bu 2
\fBdiagrams_time\fP (\fIlist\fP) \-\- Their associates TSDs.
.UNINDENT
.UNINDENT
.UNINDENT
.INDENT 0.0
.TP
.B adg.bmbpt.write_header(tex_file, commands, diags_nbs)
Write overall header for BMBPT result file.
.INDENT 7.0
.TP
.B Parameters
.INDENT 7.0
.IP \(bu 2
\fBtex_file\fP (\fIfile\fP) \-\- The ouput LaTeX file of the program.
.IP \(bu 2
\fBcommands\fP (\fINamespace\fP) \-\- Flags for the program run.
.IP \(bu 2
\fBdiags_nbs\fP (\fIdict\fP) \-\- The number of diagrams per type.
.UNINDENT
.UNINDENT
.UNINDENT
.SS Time\-Structure Diagram
.sp
Module with functions relative to time\-stucture diagrams, called by ADG.
.INDENT 0.0
.TP
.B class adg.tsd.TimeStructureDiagram(bmbpt_diag, tag_num)
Bases: \fBadg.diag.Diagram\fP
.sp
Describes a time\-structure diagram with its related properties.
.INDENT 7.0
.TP
.B perms
The permutations on the vertices for all the BMBPT
diagrams associated to this TSD.
.INDENT 7.0
.TP
.B Type
dict
.UNINDENT
.UNINDENT
.INDENT 7.0
.TP
.B equivalent_trees
The tag numbers of the equivalent tree TSDs
associated to a non\-tree TSD.
.INDENT 7.0
.TP
.B Type
list
.UNINDENT
.UNINDENT
.INDENT 7.0
.TP
.B is_tree
The tree or non\-tree character of a TSD.
.INDENT 7.0
.TP
.B Type
bool
.UNINDENT
.UNINDENT
.INDENT 7.0
.TP
.B expr
The Goldstone denominator associated to the TSD.
.INDENT 7.0
.TP
.B Type
str
.UNINDENT
.UNINDENT
.INDENT 7.0
.TP
.B draw_equivalent_tree_tsds(latex_file)
Draw the equivalent tree TSDs for a given non\-tree TSD.
.INDENT 7.0
.TP
.B Parameters
\fBlatex_file\fP (\fIfile\fP) \-\- The output LaTeX file of the priogram.
.UNINDENT
.UNINDENT
.INDENT 7.0
.TP
.B resummation_power()
Calculate the resummation power of the tree TSD.
.INDENT 7.0
.TP
.B Returns
The resummation power associated to the TSD.abs
.TP
.B Return type
(int)
.UNINDENT
.UNINDENT
.INDENT 7.0
.TP
.B treat_cycles()
Find and treat cycles in a TSD diagram.
.INDENT 7.0
.TP
.B Returns
The unique tree TSDs associated to a non\-tree TSD.
.TP
.B Return type
(list)
.UNINDENT
.UNINDENT
.INDENT 7.0
.TP
.B write_graph(latex_file, directory, write_time)
Write the graph of the diagram to the LaTeX file.
.INDENT 7.0
.TP
.B Parameters
.INDENT 7.0
.IP \(bu 2
\fBlatex_file\fP (\fIfile\fP) \-\- The LaTeX ouput file of the program.
.IP \(bu 2
\fBdirectory\fP (\fIstr\fP) \-\- Path to the result folder.
.IP \(bu 2
\fBwrite_time\fP (\fIbool\fP) \-\- (Here to emulate polymorphism).
.UNINDENT
.UNINDENT
.UNINDENT
.UNINDENT
.INDENT 0.0
.TP
.B adg.tsd.disentangle_cycle(time_graph, cycle_nodes)
Separate a cycle in a sum of tree diagrams.
.INDENT 7.0
.TP
.B Parameters
.INDENT 7.0
.IP \(bu 2
\fBtime_graph\fP (\fINetworkXn MultiDiGraph\fP) \-\- A time\-structure diagram.
.IP \(bu 2
\fBcycle_nodes\fP (\fItuple\fP) \-\- Integers encoding the positions of the end nodes
of the cycle.
.UNINDENT
.TP
.B Returns
New graphs produced from treating the cycles in the TSD.
.TP
.B Return type
(list)
.UNINDENT
.UNINDENT
.INDENT 0.0
.TP
.B adg.tsd.equivalent_labelled_tsds(equivalent_trees, labelled_tsds)
Return the list of labelled TSDs corresponding to equivalent TSDs.
.INDENT 7.0
.TP
.B Parameters
.INDENT 7.0
.IP \(bu 2
\fBequivalent_trees\fP (\fIlist\fP) \-\- The equivalent tree TSDs of a non\-tree TSD.
.IP \(bu 2
\fBlabelled_tsds\fP (\fIlist\fP) \-\- The labelled TSDs obtained from BMBPT diagrams.
.UNINDENT
.TP
.B Returns
The list of tag numbers of the equivalent TSDs.
.TP
.B Return type
(str)
.UNINDENT
.UNINDENT
.INDENT 0.0
.TP
.B adg.tsd.find_cycle(graph)
Return start and end nodes for an elementary cycle.
.INDENT 7.0
.TP
.B Parameters
\fBgraph\fP (\fINetworkX MultiDiGraph\fP) \-\- A TSD with cycle(s) to be treated.
.TP
.B Returns
Positions of the two end nodes of a cycle in the graph.
.TP
.B Return type
(tuple)
.UNINDENT
.UNINDENT
.INDENT 0.0
.TP
.B adg.tsd.time_structure_graph(graph)
Return the time\-structure graph associated to the graph.
.INDENT 7.0
.TP
.B Parameters
\fBgraph\fP (\fINetwrokX MultiDiGraph\fP) \-\- The BMBPT graph of interest.
.TP
.B Returns
The time\-structure diagram.
.TP
.B Return type
(NetworkX MultiDiGraph)
.UNINDENT
.UNINDENT
.INDENT 0.0
.TP
.B adg.tsd.treat_tsds(diagrams_time)
Order TSDs, produce their expressions, return also number of trees.
.INDENT 7.0
.TP
.B Parameters
\fBdiagrams_time\fP (\fIlist\fP) \-\- All the associated TSDs.
.TP
.B Returns
List of TSDs, number of tree TSDs
.TP
.B Return type
(tuple)
.UNINDENT
.UNINDENT
.INDENT 0.0
.TP
.B adg.tsd.tree_time_structure_den(time_graph)
Return the denominator associated to a tree time\-structure graph.
.INDENT 7.0
.TP
.B Parameters
\fBtime_graph\fP (\fINetworkX MultiDiGraph\fP) \-\- The TSD of interest.
.TP
.B Returns
The denominator associated to the TSD.
.TP
.B Return type
(str)
.UNINDENT
.UNINDENT
.INDENT 0.0
.TP
.B adg.tsd.write_section(latex_file, directory, pdiag, time_diagrams, nb_tree_tsds)
Write the appropriate section for tsd diagrams in the LaTeX file.
.INDENT 7.0
.TP
.B Parameters
.INDENT 7.0
.IP \(bu 2
\fBlatex_file\fP (\fIfile\fP) \-\- The LaTeX output file of the program.
.IP \(bu 2
\fBdirectory\fP (\fIstr\fP) \-\- Path to the output folder.
.IP \(bu 2
\fBpdiag\fP (\fIbool\fP) \-\- \fBTrue\fP if diagrams are to be drawn.
.IP \(bu 2
\fBtime_diagrams\fP (\fIlist\fP) \-\- The ensemble of TSDs.
.IP \(bu 2
\fBnb_tree_tsds\fP (\fIint\fP) \-\- Number of tree TSDs.
.UNINDENT
.UNINDENT
.UNINDENT
.SH DEVELOPERS TEAM
.sp
They have been involved in the making of ADG over the past years:
.INDENT 0.0
.INDENT 3.5
.INDENT 0.0
.IP \(bu 2
Pierre Arthuis \- Irfu, CEA, Université Paris\-Saclay & CEA, DAM, DIF
.IP \(bu 2
Thomas Duguet \- Irfu, CEA, Université Paris\-Saclay & KU Leuven, IKS
.IP \(bu 2
Jean\-Paul Ebran \- CEA, DAM, DIF
.IP \(bu 2
Raphaël\-David Lasseri \- IPN, CNRS/IN2P3, Université Paris\-Sud, Université Paris\-Saclay
.IP \(bu 2
Alexander Tichai \- ESNT, Irfu, CEA, Université Paris\-Saclay
.UNINDENT
.UNINDENT
.UNINDENT
.SH CITING
.sp
If you use ADG in your research work, we kindly ask you to cite the following
paper: P. Arthuis, T. Duguet, A. Tichai, R.\-D. Lasseri and J.\-P. Ebran, (2018),
(accepted in Comput. Phys. Commun.), arXiv:1809.01187 [nucl\-th].
.SH LICENSE
.sp
ADG is licensed under under GNU General Public License version 3
(see LICENSE.txt for the full GPLv3 License).
.INDENT 0.0
.INDENT 3.5
.sp
.nf
.ft C
Copyright (C) 2018 ADG Dev Team
Pierre Arthuis
Thomas Duguet
Jean\-Paul Ebran
Raphaël\-David Lasseri
Alexander Tichai
.ft P
.fi
.UNINDENT
.UNINDENT
.INDENT 0.0
.IP \(bu 2
genindex
.IP \(bu 2
modindex
.IP \(bu 2
search
.UNINDENT
.SH AUTHOR
ADG Dev Team
.SH COPYRIGHT
2018, ADG Dev Team
.\" Generated by docutils manpage writer.
.<|MERGE_RESOLUTION|>--- conflicted
+++ resolved
@@ -1,10 +1,6 @@
 .\" Man page generated from reStructuredText.
 .
-<<<<<<< HEAD
-.TH "ADG" "1" "Nov 19, 2018" "0.2.1" "ADG - Automated Diagram Generator"
-=======
 .TH "ADG" "1" "Nov 27, 2018" "1.0.0" "ADG - Automated Diagram Generator"
->>>>>>> 61c75e00
 .SH NAME
 adg \- ADG - Automated Diagram Generator Documentation
 .
