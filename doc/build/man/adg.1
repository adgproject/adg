.\" Man page generated from reStructuredText.
.
.TH "ADG" "1" "Jun 19, 2018" "0.1.0" "ADG - Automated Diagram Generator"
.SH NAME
adg \- ADG - Automated Diagram Generator Documentation
.
.nr rst2man-indent-level 0
.
.de1 rstReportMargin
\\$1 \\n[an-margin]
level \\n[rst2man-indent-level]
level margin: \\n[rst2man-indent\\n[rst2man-indent-level]]
-
\\n[rst2man-indent0]
\\n[rst2man-indent1]
\\n[rst2man-indent2]
..
.de1 INDENT
.\" .rstReportMargin pre:
. RS \\$1
. nr rst2man-indent\\n[rst2man-indent-level] \\n[an-margin]
. nr rst2man-indent-level +1
.\" .rstReportMargin post:
..
.de UNINDENT
. RE
.\" indent \\n[an-margin]
.\" old: \\n[rst2man-indent\\n[rst2man-indent-level]]
.nr rst2man-indent-level -1
.\" new: \\n[rst2man-indent\\n[rst2man-indent-level]]
.in \\n[rst2man-indent\\n[rst2man-indent-level]]u
..
.SH THE ADG PROJECT
.SS Description
.sp
ADG is a tool generating diagrams and producing their expressions for given
many\-body formalisms. Diagrammatic rules from the formalism are combined with
graph theory objects to produce diagrams and expressions in a fast, simple and
error\-safe way.
.SS Status
.sp
As for now, the code is capable of handling two differents formalisms, i.e.
Many\-Body Perturbation Theory (MBPT) and Bogoliubov Many\-Body Perturbation
Theory (BMBPT).
.INDENT 0.0
.INDENT 3.5
.INDENT 0.0
.IP \(bu 2
For MBPT, the code generates all canonical (i.e. HF) diagrams at any given
order along with their expression and additional information
(conjugate diagram, excitation level…).
.IP \(bu 2
For BMBPT, the code generates all diagrams along with their time\-dependent
and time\-integrated expressions for all operator diagrams.
.UNINDENT
.UNINDENT
.UNINDENT
.SS Future developments
.sp
Extensions under discussions are diagrams and expressions for Particle\-Number
Restored BMBPT as well as diagrams and expressions generation for Gorkov
Self\-Consistent Green’s Functions (GSCGF).
.SH INSTALL ADG ON YOUR COMPUTER
.SS Install
.sp
To install ADG starting, download the source files and run
.INDENT 0.0
.INDENT 3.5
.sp
.nf
.ft C
pip install <project_folder>
.ft P
.fi
.UNINDENT
.UNINDENT
.sp
If you want to install ADG in \fBdevelop\fP mode, then run
.INDENT 0.0
.INDENT 3.5
.sp
.nf
.ft C
pip install \-e <project_folder>
.ft P
.fi
.UNINDENT
.UNINDENT
.SS Dependencies
.sp
In order to run the code, you will need a Python install >= 2.7.1 and the
following Python libraries:
.INDENT 0.0
.INDENT 3.5
.INDENT 0.0
.IP \(bu 2
networkx >= 2.0
.IP \(bu 2
numpy
.UNINDENT
.UNINDENT
.UNINDENT
.sp
If you want ADG to compile the LaTeX output file, you will need a Latex install
with the PDFLaTeX compiler and the feynmp and feynmp\-auto packages installed,
which are standard packages in most recent distributions.
.SH GENERATE DIAGRAMS WITH ADG
.SS Run ADG
.sp
To run the program and generate BMBPT diagrams at order 4 for example, use
.INDENT 0.0
.INDENT 3.5
.sp
.nf
.ft C
adg \-o 4 \-t BMBPT \-d \-c
.ft P
.fi
.UNINDENT
.UNINDENT
.sp
where the \fB\(ga\-o\(ga\fP flag is for the order, \fB\(ga\-t\(ga\fP for the type of theory,
\fB\(ga\-d\(ga\fP indicates you want the diagrams to be drawn and \fB\(ga\-c\(ga\fP that you want
ADG to compile the LaTeX output.
.sp
You can alternatively run the program in interactive mode by typing
.INDENT 0.0
.INDENT 3.5
.sp
.nf
.ft C
adg \-i
.ft P
.fi
.UNINDENT
.UNINDENT
.sp
Finally, to obtain more information on all the available flags, use
.INDENT 0.0
.INDENT 3.5
.sp
.nf
.ft C
adg \-h
.ft P
.fi
.UNINDENT
.UNINDENT
.SS CLI options
.SS Generic options:
.INDENT 0.0
.TP
.B \-o\fP,\fB  \-\-order
order of the diagrams [1\-9]
.TP
.B \-t\fP,\fB  \-\-theory
theory of interest: MBPT or BMBPT
.TP
.B \-i\fP,\fB  \-\-interactive
execute ADG in interactive mode
.UNINDENT
.SS BMBPT options:
.INDENT 0.0
.TP
.BI \-c\fB an\fP,\fB \ \-\-canonical
consider only canonical diagrams
.TP
.BI \-3\fB N\fP,\fB \ \-\-with_three_body
use two and three\-body forces for BMBPT diagrams
.TP
.BI \-d\fB t\fP,\fB \ \-\-draw_tsds
draw Time\-Structure Diagrams
.UNINDENT
.SS MBPT option:
.INDENT 0.0
.TP
.BI \-c\fB d\fP,\fB \ \-\-cd_output
produce output for C. Drischler’s framework
.UNINDENT
.SS Run management options:
.INDENT 0.0
.TP
.B \-d\fP,\fB  \-\-draw_diags
draw the diagrams using FeynMF
.TP
.B \-c\fP,\fB  \-\-compile
compile the LaTeX output file with PDFLaTeX
.UNINDENT
.SS Output files
.sp
The output of the program is stored in a folder named after the theory, and a
subfolder named after the order, i.e. for our previous example, results would
be stored under \fB/BMBPT/Order\-4\fP\&. In the case of BMBPT, suffixes are added
for diagrams computed using three\-body forces.
.sp
The main output file of the program, called \fBresult.tex\fP, is a LaTeX file
containing the expressions of the diagrams along other basic infos on their
structure, and, if flag \fB\-d\fP has been used, drawing instructions. The file
is automatically compiled and produces a PDF file \fBresult.pdf\fP when using the
\fB\-c\fP file.
.sp
A list of the adjacency matrices associated with the diagrams is printed
separately in the \fBadj_matrices.list\fP file to allow for an easy use with
another many\-body diagrams code.
.sp
In the case of a MBPT calculations, it is possible to produce output
specifically tailored for C. Drischler’s automated calculations framework by
using the \fB\-cd\fP flag. The associated output files use \fBCD_\fP as a prefix.
.SH ADG REFERENCE FOR DEVELOPERS
.SS Main script
.sp
Main routine of the Automated Diagram Generator.
.INDENT 0.0
.TP
.B adg.main.main()
Launch the ADG program.
.UNINDENT
.SS Run & CLI management
.sp
Routines handling the run of ADG.
.INDENT 0.0
.TP
.B adg.run.attribute_directory(commands)
Create missing directories and return the working directory.
.INDENT 7.0
.TP
.B Parameters
\fBcommands\fP (\fINamespace\fP) – Flags for the run management.
.TP
.B Returns
Path to the result folder.
.TP
.B Return type
(str)
.UNINDENT
.sp
.nf
.ft C
>>> com = argparse.Namespace()
>>>
>>> com.theory, com.order, com.with_three_body = \(aqBMBPT\(aq, 4, False
>>>
>>> attribute_directory(com)
\(aqBMBPT/Order\-4\(aq
>>>
>>> com.theory, com.order, com.with_three_body = \(aqBMBPT\(aq, 5, True
>>>
>>> attribute_directory(com)
\(aqBMBPT/Order\-5with3N\(aq
>>>
>>> com.theory, com.order, com.with_three_body = \(aqMBPT\(aq, 3, False
>>>
>>> attribute_directory(com)
\(aqMBPT/Order\-3\(aq
.ft P
.fi
.UNINDENT
.INDENT 0.0
.TP
.B adg.run.clean_folders(directory, commands)
Delete temporary files and folders.
.INDENT 7.0
.TP
.B Parameters
.INDENT 7.0
.IP \(bu 2
\fBdirectory\fP (\fIstr\fP) – Path to the ouput folder.
.IP \(bu 2
\fBcommands\fP (\fINamespace\fP) – Flags to manage the program’s run.
.UNINDENT
.UNINDENT
.UNINDENT
.INDENT 0.0
.TP
.B adg.run.compile_manager(directory, pdiag)
Compile the program’s LaTeX ouput file.
.INDENT 7.0
.TP
.B Parameters
.INDENT 7.0
.IP \(bu 2
\fBdirectory\fP (\fIstr\fP) – Path to the ouput folder.
.IP \(bu 2
\fBpdiag\fP (\fIbool\fP) – \fBTrue\fP if one wants to draw the diagrams.
.UNINDENT
.UNINDENT
.UNINDENT
.INDENT 0.0
.TP
.B adg.run.create_feynmanmp_files(diagrams, theory, directory, diag_type)
Create and move the appropriate feynmanmp files to the right place.
.INDENT 7.0
.TP
.B Parameters
.INDENT 7.0
.IP \(bu 2
\fBdiagrams\fP (\fIlist\fP) – The studied diagrams.
.IP \(bu 2
\fBtheory\fP (\fIstr\fP) – Name of the theory of interest.
.IP \(bu 2
\fBdirectory\fP (\fIstr\fP) – Path to the result folder.
.IP \(bu 2
\fBdiag_type\fP (\fIstr\fP) – Type of studied diagrams used for drawing.
.UNINDENT
.UNINDENT
.UNINDENT
.INDENT 0.0
.TP
.B adg.run.generate_diagrams(commands)
Return a list with diagrams of the appropriate type.
.INDENT 7.0
.TP
.B Parameters
\fBcommands\fP (\fINamespace\fP) – Flags for the run management.
.TP
.B Returns
All the diagrams of the appropriate Class and order.
.TP
.B Return type
(list)
.UNINDENT
.UNINDENT
.INDENT 0.0
.TP
.B adg.run.interactive_interface(commands)
Run the interactive interface mode, return the appropriate commands.
.INDENT 7.0
.TP
.B Parameters
\fBcommands\fP (\fINamespace\fP) – Flags for the run management.
.TP
.B Returns
Flags initialized through keyboard input.
.TP
.B Return type
(Namespace)
.UNINDENT
.UNINDENT
.INDENT 0.0
.TP
.B adg.run.order_diagrams(diagrams, commands)
Return the ordered unique diagrams with a dict of numbers per type.
.INDENT 7.0
.TP
.B Parameters
.INDENT 7.0
.IP \(bu 2
\fBdiagrams\fP (\fIlist\fP) – The diagrams of the appropriate Class.
.IP \(bu 2
\fBcommands\fP (\fINamespace\fP) – Flags for the run management.
.UNINDENT
.TP
.B Returns
First element is the list of ordered and unique diagrams.
Second element is a dict with the number of diagrams per type.
.TP
.B Return type
(tuple)
.UNINDENT
.UNINDENT
.INDENT 0.0
.TP
.B adg.run.parse_command_line()
Return run commands from the Command Line Interface.
.INDENT 7.0
.TP
.B Returns
Appropriate commands to manage the program’s run.
.TP
.B Return type
(Namespace)
.UNINDENT
.UNINDENT
.INDENT 0.0
.TP
.B adg.run.prepare_drawing_instructions(directory, commands, diagrams, diagrams_time)
Write FeynMP files for the different diagrams.
.INDENT 7.0
.TP
.B Parameters
.INDENT 7.0
.IP \(bu 2
\fBdirectory\fP (\fIstr\fP) – Path to the output folder.
.IP \(bu 2
\fBcommands\fP (\fINamespace\fP) – Flags for the run management.
.IP \(bu 2
\fBdiagrams\fP (\fIlist\fP) – All the diagrams of interest.
.IP \(bu 2
\fBdiagrams_time\fP (\fIlist\fP) – All the associated TSDs if appropriate.
.UNINDENT
.UNINDENT
.UNINDENT
.INDENT 0.0
.TP
.B adg.run.print_diags_numbers(commands, diags_nbs)
Print the number of diagrams for each major type.
.INDENT 7.0
.TP
.B Parameters
.INDENT 7.0
.IP \(bu 2
\fBcommands\fP (\fINamespace\fP) – Flags for the run management.
.IP \(bu 2
\fBdiags_nbs\fP (\fIdict\fP) – The number of diagrams for each major type.
.UNINDENT
.UNINDENT
.UNINDENT
.INDENT 0.0
.TP
.B adg.run.write_file_header(latex_file, commands, diags_nbs)
Write the header of the result tex file.
.INDENT 7.0
.TP
.B Parameters
.INDENT 7.0
.IP \(bu 2
\fBlatex_file\fP (\fIfile\fP) – LaTeX output file of the program.
.IP \(bu 2
\fBcommands\fP (\fINamespace\fP) – Flags to manage the program’s run.
.IP \(bu 2
\fBdiags_nbs\fP (\fIdict\fP) – Number of diagrams per major type.
.UNINDENT
.UNINDENT
.UNINDENT
.SS Generic Diagram
.sp
Routines and class for all types of diagrams, inherited by others.
.INDENT 0.0
.TP
.B class adg.diag.Diagram(nx_graph)
Bases: \fBobject\fP
.sp
Describes a diagram with its related properties.
.INDENT 7.0
.TP
.B graph
\fINetworkX MultiDiGraph\fP – The actual graph.
.UNINDENT
.INDENT 7.0
.TP
.B unsorted_degrees
\fItuple\fP – The degrees of the graph vertices
.UNINDENT
.INDENT 7.0
.TP
.B degrees
\fItuple\fP – The ascendingly sorted degrees of the graph vertices.
.UNINDENT
.INDENT 7.0
.TP
.B unsort_io_degrees
\fItuple\fP – The list of in\- and out\-degrees for each
vertex of the graph, stored in a (in, out) tuple.
.UNINDENT
.INDENT 7.0
.TP
.B io_degrees
\fItuple\fP – The sorted version of unsort_io_degrees.
.UNINDENT
.INDENT 7.0
.TP
.B max_degree
\fIint\fP – The maximal degree of a vertex in the graph.
.UNINDENT
.INDENT 7.0
.TP
.B tags
\fIlist\fP – The tag numbers associated to a diagram.
.UNINDENT
.INDENT 7.0
.TP
.B adjacency_mat
\fINumPy array\fP – The adjacency matrix of the graph.
.UNINDENT
.INDENT 7.0
.TP
.B write_graph(latex_file, directory, write_time)
Write the graph of the diagram to the LaTeX file.
.INDENT 7.0
.TP
.B Parameters
.INDENT 7.0
.IP \(bu 2
\fBlatex_file\fP (\fIfile\fP) – The LaTeX ouput file of the program.
.IP \(bu 2
\fBdirectory\fP (\fIstr\fP) – Path to the result folder.
.IP \(bu 2
\fBwrite_time\fP (\fIbool\fP) – (Here to emulate polymorphism).
.UNINDENT
.UNINDENT
.UNINDENT
.UNINDENT
.INDENT 0.0
.TP
.B adg.diag.check_vertex_degree(matrices, three_body_use, canonical_only, vertex_id)
Check the degree of a specific vertex in a set of matrices.
.INDENT 7.0
.TP
.B Parameters
.INDENT 7.0
.IP \(bu 2
\fBmatrices\fP (\fIlist\fP) – Adjacency matrices.
.IP \(bu 2
\fBthree_body_use\fP (\fIbool\fP) – \fBTrue\fP if one uses three\-body operators.
.IP \(bu 2
\fBcanonical_only\fP (\fIbool\fP) – \fBTrue\fP if one draws only canonical diagrams.
.IP \(bu 2
\fBvertex_id\fP (\fIint\fP) – The position of the studied vertex.
.UNINDENT
.UNINDENT
.sp
.nf
.ft C
>>> test_matrices = [[[0, 1, 2], [1, 0, 1], [0, 2, 0]],         [[2, 0, 2], [1, 2, 3], [1, 0, 0]],         [[0, 1, 3], [2, 0, 8], [2, 1, 0]]]
>>> check_vertex_degree(test_matrices, True, 0)
>>> test_matrices
[[[0, 1, 2], [1, 0, 1], [0, 2, 0]], [[2, 0, 2], [1, 2, 3], [1, 0, 0]]]
>>> check_vertex_degree(test_matrices, False, 0)
>>> test_matrices
[[[0, 1, 2], [1, 0, 1], [0, 2, 0]]]
.ft P
.fi
.UNINDENT
.INDENT 0.0
.TP
.B adg.diag.draw_diagram(directory, result_file, diagram_index, diag_type)
Copy the diagram feynmanmp instructions in the result file.
.INDENT 7.0
.TP
.B Parameters
.INDENT 7.0
.IP \(bu 2
\fBdirectory\fP (\fIstr\fP) – The path to the output folder.
.IP \(bu 2
\fBresult_file\fP (\fIfile\fP) – The LaTeX ouput file of the program.
.IP \(bu 2
\fBdiagram_index\fP (\fIint\fP) – The number associated to the diagram.
.IP \(bu 2
\fBdiag_type\fP (\fIstr\fP) – The type of diagram used here.
.UNINDENT
.UNINDENT
.UNINDENT
.INDENT 0.0
.TP
.B adg.diag.extract_denom(start_graph, subgraph)
Extract the appropriate denominator using the subgraph rule.
.INDENT 7.0
.TP
.B Parameters
.INDENT 7.0
.IP \(bu 2
\fBstart_graph\fP (\fINetworkX MultiDiGraph\fP) – The studied graph.
.IP \(bu 2
\fBsubgraph\fP (\fINetworkX MultiDiGraph\fP) – The subgraph used for this particular
denominator factor.
.UNINDENT
.TP
.B Returns
The denominator factor for this subgraph.
.TP
.B Return type
(str)
.UNINDENT
.UNINDENT
.INDENT 0.0
.TP
.B adg.diag.feynmf_generator(graph, theory_type, diagram_name)
Generate the feynmanmp instructions corresponding to the diagram.
.INDENT 7.0
.TP
.B Parameters
.INDENT 7.0
.IP \(bu 2
\fBgraph\fP (\fINetworkX MultiDiGraph\fP) – The graph of interest.
.IP \(bu 2
\fBtheory_type\fP (\fIstr\fP) – The name of the theory of interest.
.IP \(bu 2
\fBdiagram_name\fP (\fIstr\fP) – The name of the studied diagram.
.UNINDENT
.UNINDENT
.UNINDENT
.INDENT 0.0
.TP
.B adg.diag.label_vertices(graphs_list, theory_type)
Account for different status of vertices in operator diagrams.
.INDENT 7.0
.TP
.B Parameters
.INDENT 7.0
.IP \(bu 2
\fBgraphs_list\fP (\fIlist\fP) – The Diagrams of interest.
.IP \(bu 2
\fBtheory_type\fP (\fIstr\fP) – The name of the theory of interest.
.UNINDENT
.UNINDENT
.UNINDENT
.INDENT 0.0
.TP
.B adg.diag.no_trace(matrices)
Select matrices with full 0 diagonal.
.INDENT 7.0
.TP
.B Parameters
\fBmatrices\fP (\fIlist\fP) – A list of adjacency matrices.
.TP
.B Returns
The adjacency matrices without non\-zero diagonal elements.
.TP
.B Return type
(list)
.UNINDENT
.sp
.nf
.ft C
>>> test_matrices = [[[0, 1, 2], [2, 0, 1], [5, 2, 0]],     [[2, 2, 2], [1, 2, 3], [0, 0, 0]],     [[0, 1, 3], [2, 0, 8], [2, 1, 0]]]
>>> no_trace(test_matrices)
[[[0, 1, 2], [2, 0, 1], [5, 2, 0]], [[0, 1, 3], [2, 0, 8], [2, 1, 0]]]
>>> no_trace()
Traceback (most recent call last):
  File "/usr/lib/python2.7/doctest.py", line 1315, in __run
    compileflags, 1) in test.globs
  File "<doctest __main__.no_trace[4]>", line 1, in <module>
    no_trace()
TypeError: no_trace() takes exactly 1 argument (0 given)
.ft P
.fi
.UNINDENT
.INDENT 0.0
.TP
.B adg.diag.print_adj_matrices(directory, diagrams)
Print a computer\-readable file with the diagrams’ adjacency matrices.
.INDENT 7.0
.TP
.B Parameters
.INDENT 7.0
.IP \(bu 2
\fBdirectory\fP (\fIstr\fP) – The path to the output directory.
.IP \(bu 2
\fBdiagrams\fP (\fIlist\fP) – All the diagrams.
.UNINDENT
.UNINDENT
.UNINDENT
.INDENT 0.0
.TP
.B adg.diag.propagator_style(prop_type)
Return the FeynMF definition for the appropriate propagator type.
.INDENT 7.0
.TP
.B Parameters
\fBprop_type\fP (\fIstr\fP) – The type of propagators used in the diagram.
.TP
.B Returns
The FeynMF definition for the propagator style used.
.TP
.B Return type
(str)
.UNINDENT
.UNINDENT
.INDENT 0.0
.TP
.B adg.diag.to_skeleton(graph)
Return the bare skeleton of a graph, i.e. only non\-redundant links.
.INDENT 7.0
.TP
.B Parameters
\fBgraph\fP (\fINetworkX MultiDiGraph\fP) – The graph to be turned into a skeleton.
.TP
.B Returns
The skeleton of the initial graph.
.TP
.B Return type
(NetworkX MultiDiGraph)
.UNINDENT
.UNINDENT
.INDENT 0.0
.TP
.B adg.diag.topologically_distinct_diagrams(diagrams)
Return a list of diagrams all topologically distinct.
.INDENT 7.0
.TP
.B Parameters
\fBdiagrams\fP (\fIlist\fP) – The Diagrams of interest.
.TP
.B Returns
Topologically unique diagrams.
.TP
.B Return type
(list)
.UNINDENT
.UNINDENT
.SS MBPT diagram
.sp
Routines and class for Many\-Body Perturbation Theory diagrams.
.INDENT 0.0
.TP
.B class adg.mbpt.MbptDiagram(mbpt_graph, tag_num)
Bases: \fBadg.diag.Diagram\fP
.sp
Describes a MBPT diagram with its related properties.
.INDENT 7.0
.TP
.B incidence
\fINumPy array\fP – The incidence matrix of the graph.
.UNINDENT
.INDENT 7.0
.TP
.B excitation_level
\fIint\fP – The single, double, etc., excitation character.
.UNINDENT
.INDENT 7.0
.TP
.B complex_conjugate
\fIint\fP – The tag number of the diagram’s complex
conjugate. \-1 is the graph has none.
.UNINDENT
.INDENT 7.0
.TP
.B expr
\fIstr\fP – The MBPT expression associated to the diagram.
.UNINDENT
.INDENT 7.0
.TP
.B cd_expr
\fIstr\fP – The expression associated to the diagram in a
computer\-readable format.
.UNINDENT
.INDENT 7.0
.TP
.B attribute_expression()
Initialize the expression associated to the diagram.
.UNINDENT
.INDENT 7.0
.TP
.B attribute_ph_labels()
Attribute the appropriate qp labels to the graph’s propagators.
.UNINDENT
.INDENT 7.0
.TP
.B calc_excitation()
Return an integer coding for the excitation level of the diag.
.INDENT 7.0
.TP
.B Returns
The singles / doubles / etc. character of the graph.
.TP
.B Return type
(int)
.UNINDENT
.UNINDENT
.INDENT 7.0
.TP
.B cd_denominator()
Return the CD\-formatted denominator of the graph.
.INDENT 7.0
.TP
.B Returns
The graph denominator tailored for C. Drishcler’s framework.
.TP
.B Return type
(str)
.UNINDENT
.UNINDENT
.INDENT 7.0
.TP
.B cd_numerator()
Return the numerator under CD format.
.INDENT 7.0
.TP
.B Returns
The graph numerator tailored for C. Drishcler’s framework.
.TP
.B Return type
(str)
.UNINDENT
.UNINDENT
.INDENT 7.0
.TP
.B count_hole_lines()
Return an integer for the number of hole lines in the graph.
.INDENT 7.0
.TP
.B Returns
The number of holes in the diagram.
.TP
.B Return type
(int)
.UNINDENT
.UNINDENT
.INDENT 7.0
.TP
.B extract_denominator()
Return the denominator for a MBPT graph.
.INDENT 7.0
.TP
.B Returns
The denominator of the diagram.
.TP
.B Return type
(str)
.UNINDENT
.UNINDENT
.INDENT 7.0
.TP
.B extract_numerator()
Return the numerator associated to a MBPT graph.
.INDENT 7.0
.TP
.B Returns
The numerator of the diagram.
.TP
.B Return type
(str)
.UNINDENT
.UNINDENT
.INDENT 7.0
.TP
.B is_complex_conjug_of(test_diagram)
Return True if self and test_diagram are complex conjugate.
.INDENT 7.0
.TP
.B Parameters
\fBtest_diagram\fP (\fIMbptDiagram\fP) – A diagram to compare with.
.TP
.B Returns
The complex conjugate status of the pair of diagrams.
.TP
.B Return type
(bool)
.UNINDENT
.UNINDENT
.INDENT 7.0
.TP
.B loops_number()
Return the number of loops in the diagram as an integer.
.INDENT 7.0
.TP
.B Returns
The number of loops in the graph.
.TP
.B Return type
(int)
.UNINDENT
.UNINDENT
.INDENT 7.0
.TP
.B write_graph(latex_file, directory, write_time)
Write the graph of the diagram to the LaTeX file.
.INDENT 7.0
.TP
.B Parameters
.INDENT 7.0
.IP \(bu 2
\fBlatex_file\fP (\fIfile\fP) – The LaTeX ouput file of the program.
.IP \(bu 2
\fBdirectory\fP (\fIstr\fP) – Path to the result folder.
.IP \(bu 2
\fBwrite_time\fP (\fIbool\fP) – (Here to emulate polymorphism).
.UNINDENT
.UNINDENT
.UNINDENT
.INDENT 7.0
.TP
.B write_section(result, commands, diags_nbs)
Write sections for MBPT result file.
.INDENT 7.0
.TP
.B Parameters
.INDENT 7.0
.IP \(bu 2
\fBresult\fP (\fIfile\fP) – The LaTeX output file to be written in.
.IP \(bu 2
\fBcommands\fP (\fIdict\fP) – The flags associated with run management.
.IP \(bu 2
\fBdiags_nbs\fP (\fIdict\fP) – A dict with the number of diagrams per
excitation level type.
.UNINDENT
.UNINDENT
.UNINDENT
.UNINDENT
.INDENT 0.0
.TP
.B adg.mbpt.attribute_conjugate(diagrams)
Attribute to each diagram its complex conjugate.
.sp
The diagrams involved in conjugate pairs receive the tag associated to
their partner in the \fBcomplex_conjugate\fP attribute.
.INDENT 7.0
.TP
.B Parameters
\fBdiagrams\fP (\fIlist\fP) – The topologically unique MbptDiagrams.
.UNINDENT
.UNINDENT
.INDENT 0.0
.TP
.B adg.mbpt.diagrams_generation(order)
Generate the diagrams for the MBPT case.
.INDENT 7.0
.TP
.B Parameters
\fBorder\fP (\fIint\fP) – The perturbative order of interest.
.TP
.B Returns
A list of NumPy arrays with the diagrams adjacency matrices.
.TP
.B Return type
(list)
.UNINDENT
.sp
.nf
.ft C
>>> diagrams_generation(2) # doctest: +NORMALIZE_WHITESPACE
[array([[0, 2], [2, 0]])]
>>> diagrams_generation(3) # doctest: +NORMALIZE_WHITESPACE
[array([[0, 2, 0], [0, 0, 2], [2, 0, 0]]),
 array([[0, 1, 1], [1, 0, 1], [1, 1, 0]]),
 array([[0, 0, 2], [2, 0, 0], [0, 2, 0]])]
>>> diagrams_generation(1)
[]
.ft P
.fi
.UNINDENT
.INDENT 0.0
.TP
.B adg.mbpt.extract_cd_denom(start_graph, subgraph)
Extract the appropriate CD denominator using the subgraph rule.
.INDENT 7.0
.TP
.B Parameters
.INDENT 7.0
.IP \(bu 2
\fBstart_graph\fP (\fINetworkX MultiDiGraph\fP) – The studied graph.
.IP \(bu 2
\fBsubgraph\fP (\fINetworkX MultiDiGraph\fP) – The subgaph for this particular
factor.
.UNINDENT
.TP
.B Returns
The denominator factor associated to this subgraph.
.TP
.B Return type
(str)
.UNINDENT
.UNINDENT
.INDENT 0.0
.TP
.B adg.mbpt.order_diagrams(diagrams)
Order the MBPT diagrams and return the number of diags for each type.
.INDENT 7.0
.TP
.B Parameters
<<<<<<< HEAD
\fBdiagrams\fP (\fIlist\fP) – The unordered redundent MbptDiagrams.
=======
\fBdiagrams\fP (\fIlist\fP) \-\- The unordered MbptDiagrams.
>>>>>>> b52044fd
.TP
.B Returns
First element are the ordered MbptDiagrams. Second element is
the number of diagrams for each excitation level type.
.TP
.B Return type
(tuple)
.UNINDENT
.UNINDENT
.INDENT 0.0
.TP
.B adg.mbpt.print_cd_output(directory, diagrams)
Print a computer\-readable file for C. Drischler’s framework.
.INDENT 7.0
.TP
.B Parameters
.INDENT 7.0
.IP \(bu 2
\fBdirectory\fP (\fIstr\fP) – The path to the output directory.
.IP \(bu 2
\fBdiagrams\fP (\fIlist\fP) – All the MbptDiagrams.
.UNINDENT
.UNINDENT
.UNINDENT
.INDENT 0.0
.TP
.B adg.mbpt.write_diag_exp(latex_file, mbpt_diag)
Write the expression associated to a diagram in the LaTeX file.
.INDENT 7.0
.TP
.B Parameters
.INDENT 7.0
.IP \(bu 2
\fBlatex_file\fP (\fIfile\fP) – The LaTeX output file to be written in.
.IP \(bu 2
\fBmbpt_diag\fP (\fIMbptDiagram\fP) – The diagram which expression is being written.
.UNINDENT
.UNINDENT
.UNINDENT
.INDENT 0.0
.TP
.B adg.mbpt.write_header(tex_file, diags_nbs)
Write tha appropriate header for the LaTeX file for MBPT diagrams.
.INDENT 7.0
.TP
.B Parameters
.INDENT 7.0
.IP \(bu 2
\fBtex_file\fP (\fIfile\fP) – The LaTeX ouput file to be written in.
.IP \(bu 2
\fBdiags_nbs\fP (\fIdict\fP) – A dict with the number of diagrams per
excitation level type.
.UNINDENT
.UNINDENT
.UNINDENT
.SS BMBPT Diagram
.sp
Routines and class for Bogoliubov MBPT diagrams.
.INDENT 0.0
.TP
.B class adg.bmbpt.BmbptFeynmanDiagram(nx_graph, tag_num)
Bases: \fBadg.diag.Diagram\fP
.sp
Describes a BMBPT Feynman diagram with its related properties.
.INDENT 7.0
.TP
.B two_or_three_body
\fIint\fP – The 2 or 3\-body characted of the vertices.
.UNINDENT
.INDENT 7.0
.TP
.B time_tag
\fIint\fP – The tag number associated to the diagram’s
associated TSD.
.UNINDENT
.INDENT 7.0
.TP
.B tsd_is_tree
\fIbool\fP – The tree or non\-tree character of the
associated TSD.
.UNINDENT
.INDENT 7.0
.TP
.B feynman_exp
\fIstr\fP – The Feynman expression associated to the diagram.
.UNINDENT
.INDENT 7.0
.TP
.B diag_exp
\fIstr\fP – The Goldstone expression associated to the diagram.
.UNINDENT
.INDENT 7.0
.TP
.B vert_exp
\fIlist\fP – The expression associated to the vertices.
.UNINDENT
.INDENT 7.0
.TP
.B hf_type
\fIstr\fP – The Hartree\-Fock, non\-Hartree\-Fock or Hartree\-Fock for
the energy operator only character of the graph.
.UNINDENT
.INDENT 7.0
.TP
.B attribute_expressions(time_diag)
Attribute the correct Feynman and Goldstone expressions.
.INDENT 7.0
.TP
.B Parameters
\fBtime_diag\fP (\fITimeStructureDiagram\fP) – The associated TSD.
.UNINDENT
.UNINDENT
.INDENT 7.0
.TP
.B attribute_qp_labels()
Attribute the appropriate qp labels to the graph’s propagators.
.UNINDENT
.INDENT 7.0
.TP
.B extract_integral()
Return the integral part of the Feynman expression of the diag.
.INDENT 7.0
.TP
.B Returns
The integral part of its Feynman expression.
.TP
.B Return type
(str)
.UNINDENT
.UNINDENT
.INDENT 7.0
.TP
.B extract_numerator()
Return the numerator associated to a BMBPT graph.
.INDENT 7.0
.TP
.B Returns
The numerator of the graph.
.TP
.B Return type
(str)
.UNINDENT
.UNINDENT
.INDENT 7.0
.TP
.B has_crossing_sign()
Return True for a minus sign associated with crossing propagators.
.sp
Use the fact that all lines propagate upwards and the
canonical representation of the diagrams and vertices.
.INDENT 7.0
.TP
.B Returns
.INDENT 7.0
.TP
.B Encode for the sign factor associated with crossing
propagators.
.UNINDENT

.TP
.B Return type
(bool)
.UNINDENT
.UNINDENT
.INDENT 7.0
.TP
.B multiplicity_symmetry_factor()
Return the symmetry factor associated with propagators multiplicity.
.INDENT 7.0
.TP
.B Returns
The symmetry factor associated with equivalent lines.
.TP
.B Return type
(str)
.UNINDENT
.UNINDENT
.INDENT 7.0
.TP
.B time_tree_denominator(time_graph)
Return the denominator for a time\-tree graph.
.INDENT 7.0
.TP
.B Parameters
\fBtime_graph\fP (\fINetworkX MultiDiGraph\fP) – Its associated time\-structure
graph.
.TP
.B Returns
The denominator of the graph.
.TP
.B Return type
(str)
.UNINDENT
.UNINDENT
.INDENT 7.0
.TP
.B vertex_exchange_sym_factor()
Return the symmetry factor associated with vertex exchange.
.INDENT 7.0
.TP
.B Returns
The symmetry factor for vertex exchange.
.TP
.B Return type
(str)
.UNINDENT
.UNINDENT
.INDENT 7.0
.TP
.B vertex_expression(vertex)
Return the expression associated to a given vertex.
.INDENT 7.0
.TP
.B Parameters
\fBvertex\fP (\fIint\fP) – The vertex of interest in the graph.
.UNINDENT
.UNINDENT
.INDENT 7.0
.TP
.B write_diag_exps(latex_file, norder)
Write the expressions associated to a diagram in the LaTeX file.
.INDENT 7.0
.TP
.B Parameters
.INDENT 7.0
.IP \(bu 2
\fBlatex_file\fP (\fIfile\fP) – The LaTeX outputfile of the program.
.IP \(bu 2
\fBnorder\fP (\fIint\fP) – The order in BMBPT formalism.
.UNINDENT
.UNINDENT
.UNINDENT
.INDENT 7.0
.TP
.B write_graph(latex_file, directory, write_time)
Write the BMBPT graph and its associated TSD to the LaTeX file.
.INDENT 7.0
.TP
.B Parameters
.INDENT 7.0
.IP \(bu 2
\fBlatex_file\fP (\fIfile\fP) – The LaTeX output file of the program.
.IP \(bu 2
\fBdirectory\fP (\fIstr\fP) – The path to the result folder.
.IP \(bu 2
\fBwrite_time\fP (\fIbool\fP) – \fBTrue\fP if we want informations on the
associated TSDs.
.UNINDENT
.UNINDENT
.UNINDENT
.INDENT 7.0
.TP
.B write_section(result, commands, diags_nbs)
Write section and subsections for BMBPT result file.
.INDENT 7.0
.TP
.B Parameters
.INDENT 7.0
.IP \(bu 2
\fBresult\fP (\fIfile\fP) – The LaTeX output file of the program.
.IP \(bu 2
\fBcommands\fP (\fIdict\fP) – The flags associated with run management.
.IP \(bu 2
\fBdiags_nbs\fP (\fIdict\fP) – The number of diagrams per type.
.UNINDENT
.UNINDENT
.UNINDENT
.INDENT 7.0
.TP
.B write_tsd_info(diagrams_time, latex_file)
Write info related to the BMBPT associated TSD to the LaTeX file.
.INDENT 7.0
.TP
.B Parameters
.INDENT 7.0
.IP \(bu 2
\fBdiagrams_time\fP (\fIlist\fP) – The associated TSDs.
.IP \(bu 2
\fBlatex_file\fP (\fIfile\fP) – The LaTeX output file of the program.
.UNINDENT
.UNINDENT
.UNINDENT
.INDENT 7.0
.TP
.B write_vertices_values(latex_file, mapping)
Write the qp energies associated to each vertex of the diag.
.INDENT 7.0
.TP
.B Parameters
.INDENT 7.0
.IP \(bu 2
\fBlatex_file\fP (\fIfile\fP) – The LaTeX output file of the program.
.IP \(bu 2
\fBmapping\fP (\fIdict\fP) – A mapping between the vertices in the diagram and
the vertices in its euivalent TSD, since permutations between
vertices are possible.
.UNINDENT
.UNINDENT
.UNINDENT
.UNINDENT
.INDENT 0.0
.TP
.B adg.bmbpt.check_unconnected_spawn(matrices, max_filled_vertex, length_mat)
Exclude some matrices that would spawn unconnected diagrams.
.INDENT 7.0
.TP
.B Parameters
.INDENT 7.0
.IP \(bu 2
\fBmatrices\fP (\fIlist\fP) – The adjacency matrices to be checked.
.IP \(bu 2
\fBmax_filled_vertex\fP (\fIint\fP) – The furthest vertex until which the matrices
have been filled.
.IP \(bu 2
\fBlength_mat\fP (\fIint\fP) – The size of the square matrices.
.UNINDENT
.UNINDENT
.sp
.nf
.ft C
>>> mats = [[[0, 2, 0], [2, 0, 0], [0, 0, 0]],                 [[0, 2, 1], [2, 0, 1], [0, 0, 0]]]
>>>
>>> check_unconnected_spawn(mats, 1, 3)
>>> mats
[[[0, 2, 1], [2, 0, 1], [0, 0, 0]]]
.ft P
.fi
.UNINDENT
.INDENT 0.0
.TP
.B adg.bmbpt.diagrams_generation(p_order, three_body_use, canonical)
Generate diagrams for BMBPT from bottom up.
.INDENT 7.0
.TP
.B Parameters
.INDENT 7.0
.IP \(bu 2
\fBp_order\fP (\fIint\fP) – The BMBPT perturbative order of the studied diagrams.
.IP \(bu 2
\fBthree_body_use\fP (\fIbool\fP) – Flag for the use of three\-body operators.
.IP \(bu 2
\fBcanonical\fP (\fIbool\fP) – \fBTrue\fP if one draws only canonical diagrams.
.UNINDENT
.TP
.B Returns
NumPy arrays encoding the adjacency matrices of the graphs.
.TP
.B Return type
(list)
.UNINDENT
.sp
.nf
.ft C
>>> diagrams_generation(2, False)  # doctest: +NORMALIZE_WHITESPACE
[array([[0, 4], [0, 0]]), array([[0, 2], [0, 0]])]
>>> diagrams_generation(2, True)  # doctest: +NORMALIZE_WHITESPACE
[array([[0, 6], [0, 0]]), array([[0, 4], [0, 0]]), array([[0, 2], [0, 0]])]
.ft P
.fi
.UNINDENT
.INDENT 0.0
.TP
.B adg.bmbpt.order_diagrams(diagrams)
Order the BMBPT diagrams and return number of diags for each type.
.INDENT 7.0
.TP
.B Parameters
\fBdiagrams\fP (\fIlist\fP) – Possibly redundant BmbptFeynmanDiagrams.
.TP
.B Returns
.INDENT 7.0
.TP
.B First element is the list of topologically unique, ordered
diagrams. Second element is a dict with the number of diagrams
for each major type.
.UNINDENT

.TP
.B Return type
(tuple)
.UNINDENT
.UNINDENT
.INDENT 0.0
.TP
.B adg.bmbpt.produce_expressions(diagrams, diagrams_time)
Produce and store the expressions associated to the BMBPT diagrams.
.INDENT 7.0
.TP
.B Parameters
.INDENT 7.0
.IP \(bu 2
\fBdiagrams\fP (\fIlist\fP) – The list of all BmbptFeynmanDiagrams.
.IP \(bu 2
\fBdiagrams_time\fP (\fIlist\fP) – Their associates TSDs.
.UNINDENT
.UNINDENT
.UNINDENT
.INDENT 0.0
.TP
.B adg.bmbpt.write_header(tex_file, commands, diags_nbs)
Write overall header for BMBPT result file.
.INDENT 7.0
.TP
.B Parameters
.INDENT 7.0
.IP \(bu 2
\fBtex_file\fP (\fIfile\fP) – The ouput LaTeX file of the program.
.IP \(bu 2
\fBcommands\fP (\fINamespace\fP) – Flags for the program run.
.IP \(bu 2
\fBdiags_nbs\fP (\fIdict\fP) – The number of diagrams per type.
.UNINDENT
.UNINDENT
.UNINDENT
.SS Time\-Structure Diagram
.sp
Module with functions relative to time\-stucture diagrams, called by ADG.
.INDENT 0.0
.TP
.B class adg.tsd.TimeStructureDiagram(bmbpt_diag, tag_num)
Bases: \fBadg.diag.Diagram\fP
.sp
Describes a time\-structure diagram with its related properties.
.INDENT 7.0
.TP
.B perms
\fIdict\fP – The permutations on the vertices for all the BMBPT
diagrams associated to this TSD.
.UNINDENT
.INDENT 7.0
.TP
.B equivalent_trees
\fIlist\fP – The tag numbers of the equivalent tree TSDs
associated to a non\-tree TSD.
.UNINDENT
.INDENT 7.0
.TP
.B is_tree
\fIbool\fP – The tree or non\-tree character of a TSD.
.UNINDENT
.INDENT 7.0
.TP
.B expr
\fIstr\fP – The Goldstone denominator associated to the TSD.
.UNINDENT
.INDENT 7.0
.TP
.B draw_equivalent_tree_tsds(latex_file)
Draw the equivalent tree TSDs for a given non\-tree TSD.
.INDENT 7.0
.TP
.B Parameters
\fBlatex_file\fP (\fIfile\fP) – The output LaTeX file of the priogram.
.UNINDENT
.UNINDENT
.INDENT 7.0
.TP
.B resummation_power()
Calculate the resummation power of the tree TSD.
.INDENT 7.0
.TP
.B Returns
The resummation power associated to the TSD.abs
.TP
.B Return type
(int)
.UNINDENT
.UNINDENT
.INDENT 7.0
.TP
.B treat_cycles()
Find and treat cycles in a TSD diagram.
.INDENT 7.0
.TP
.B Returns
The unique tree TSDs associated to a non\-tree TSD.
.TP
.B Return type
(list)
.UNINDENT
.UNINDENT
.INDENT 7.0
.TP
.B write_graph(latex_file, directory, write_time)
Write the graph of the diagram to the LaTeX file.
.INDENT 7.0
.TP
.B Parameters
.INDENT 7.0
.IP \(bu 2
\fBlatex_file\fP (\fIfile\fP) – The LaTeX ouput file of the program.
.IP \(bu 2
\fBdirectory\fP (\fIstr\fP) – Path to the result folder.
.IP \(bu 2
\fBwrite_time\fP (\fIbool\fP) – (Here to emulate polymorphism).
.UNINDENT
.UNINDENT
.UNINDENT
.UNINDENT
.INDENT 0.0
.TP
.B adg.tsd.disentangle_cycle(time_graph, cycle_nodes)
Separate a cycle in a sum of tree diagrams.
.INDENT 7.0
.TP
.B Parameters
.INDENT 7.0
.IP \(bu 2
\fBtime_graph\fP (\fINetworkXn MultiDiGraph\fP) – A time\-structure diagram.
.IP \(bu 2
\fBcycle_nodes\fP (\fItuple\fP) – Integers encoding the positions of the end nodes
of the cycle.
.UNINDENT
.TP
.B Returns
New graphs produced from treating the cycles in the TSD.
.TP
.B Return type
(list)
.UNINDENT
.UNINDENT
.INDENT 0.0
.TP
.B adg.tsd.equivalent_labelled_tsds(equivalent_trees, labelled_tsds)
Return the list of labelled TSDs corresponding to equivalent TSDs.
.INDENT 7.0
.TP
.B Parameters
.INDENT 7.0
.IP \(bu 2
\fBequivalent_trees\fP (\fIlist\fP) – The equivalent tree TSDs of a non\-tree TSD.
.IP \(bu 2
\fBlabelled_tsds\fP (\fIlist\fP) – The labelled TSDs obtained from BMBPT diagrams.
.UNINDENT
.TP
.B Returns
The list of tag numbers of the equivalent TSDs.
.TP
.B Return type
(str)
.UNINDENT
.UNINDENT
.INDENT 0.0
.TP
.B adg.tsd.find_cycle(graph)
Return start and end nodes for an elementary cycle.
.INDENT 7.0
.TP
.B Parameters
\fBgraph\fP (\fINetworkX MultiDiGraph\fP) – A TSD with cycle(s) to be treated.
.TP
.B Returns
Positions of the two end nodes of a cycle in the graph.
.TP
.B Return type
(tuple)
.UNINDENT
.UNINDENT
.INDENT 0.0
.TP
.B adg.tsd.time_structure_graph(graph)
Return the time\-structure graph associated to the graph.
.INDENT 7.0
.TP
.B Parameters
\fBgraph\fP (\fINetwrokX MultiDiGraph\fP) – The BMBPT graph of interest.
.TP
.B Returns
The time\-structure diagram.
.TP
.B Return type
(NetworkX MultiDiGraph)
.UNINDENT
.UNINDENT
.INDENT 0.0
.TP
.B adg.tsd.treat_tsds(diagrams_time)
Order TSDs, produce their expressions, return also number of trees.
.INDENT 7.0
.TP
.B Parameters
\fBdiagrams_time\fP (\fIlist\fP) – All the associated TSDs.
.UNINDENT
.UNINDENT
.INDENT 0.0
.TP
.B adg.tsd.tree_time_structure_den(time_graph)
Return the denominator associated to a tree time\-structure graph.
.INDENT 7.0
.TP
.B Parameters
\fBtime_graph\fP (\fINetworkX MultiDiGraph\fP) – The TSD of interest.
.TP
.B Returns
The denominator associated to the TSD.
.TP
.B Return type
(str)
.UNINDENT
.UNINDENT
.INDENT 0.0
.TP
.B adg.tsd.write_section(latex_file, directory, pdiag, time_diagrams, nb_tree_tsds)
Write the appropriate section for tsd diagrams in the LaTeX file.
.INDENT 7.0
.TP
.B Parameters
.INDENT 7.0
.IP \(bu 2
\fBlatex_file\fP (\fIfile\fP) – The LaTeX output file of the program.
.IP \(bu 2
\fBdirectory\fP (\fIstr\fP) – Path to the output folder.
.IP \(bu 2
\fBpdiag\fP (\fIbool\fP) – \fBTrue\fP if diagrams are to be drawn.
.IP \(bu 2
\fBtime_diagrams\fP (\fIlist\fP) – The ensemble of TSDs.
.IP \(bu 2
\fBnb_tree_tsds\fP (\fIint\fP) – Number of tree TSDs.
.UNINDENT
.UNINDENT
.UNINDENT
.SH DEVELOPERS TEAM
.sp
They have been involved in the making of ADG over the past years:
.INDENT 0.0
.INDENT 3.5
.INDENT 0.0
.IP \(bu 2
Pierre Arthuis
.IP \(bu 2
Thomas Duguet
.IP \(bu 2
Jean\-Paul Ebran
.IP \(bu 2
Raphaël\-David Lasseri
.IP \(bu 2
Alexander Tichai
.UNINDENT
.UNINDENT
.UNINDENT
.SH CITING
.sp
If you use ADG in your research work, we kindly ask you to cite the following
paper: []
.SH LICENSE
.sp
ADG is licensed under under GNU General Public License version 3
(see LICENSE.txt for the full GPLv3 License).
.INDENT 0.0
.INDENT 3.5
.sp
.nf
.ft C
Copyright (C) 2018 ADG Dev Team
Pierre Arthuis
Thomas Duguet
Jean\-Paul Ebran
Raphaël\-David Lasseri
Alexander Tichai
.ft P
.fi
.UNINDENT
.UNINDENT
.INDENT 0.0
.IP \(bu 2
genindex
.IP \(bu 2
modindex
.IP \(bu 2
search
.UNINDENT
.SH AUTHOR
ADG Developers
.SH COPYRIGHT
2018, ADG Developers
.\" Generated by docutils manpage writer.
.<|MERGE_RESOLUTION|>--- conflicted
+++ resolved
@@ -948,11 +948,7 @@
 .INDENT 7.0
 .TP
 .B Parameters
-<<<<<<< HEAD
-\fBdiagrams\fP (\fIlist\fP) – The unordered redundent MbptDiagrams.
-=======
 \fBdiagrams\fP (\fIlist\fP) \-\- The unordered MbptDiagrams.
->>>>>>> b52044fd
 .TP
 .B Returns
 First element are the ordered MbptDiagrams. Second element is
