--- conflicted
+++ resolved
@@ -70,16 +70,10 @@
         matrix = matrices[i_mat]
         vertex_degree = sum(matrix[index][vertex_id] + matrix[vertex_id][index]
                             for index in xrange(len(matrix[0])))
-<<<<<<< HEAD
-        # Avoid double-counting for matrices with diagonal elements
         vertex_degree -= matrix[vertex_id][vertex_id]
-        if (vertex_degree != 2) and (vertex_degree != 4):
-            if (not three_body_use) or (vertex_degree != 6):
-                del matrices[i_mat]
-=======
+
         if vertex_degree not in authorized_deg:
             del matrices[i_mat]
->>>>>>> cbb9fa19
 
 
 def topologically_distinct_diagrams(diagrams):
