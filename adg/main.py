"""Main routine of the Automated Diagram Generator."""

from datetime import datetime
import adg.run
import adg.bmbpt
import adg.mbpt
import adg.tools
import adg.tsd

#------------------------------------------

import pickle

#------------------------------------------


def main():
    """Launch the ADG program."""
    run_commands = adg.run.parse_command_line()

    print(
        "#####################\n"
        + "# Automatic Diagram #\n"
        + "#     Generator     #\n"
        + "#      v%s       #\n" % adg.__version__
        + "#                   #\n"
        + "#  by ADG Dev Team  #\n"
        + "#####################\n"
    )

    if run_commands.interactive:
        run_commands = adg.run.interactive_interface(run_commands)

    directory = adg.run.attribute_directory(run_commands)

    # Start computing everything
    print "Running"
    start_time = datetime.now()

    id_gene = adg.tools.UniqueID()

    diagrams = adg.run.generate_diagrams(run_commands, id_gene)

    # Ordering the diagrams in a convenient way
    diagrams, diags_nbs, section_flags = adg.run.order_diagrams(diagrams,
                                                                run_commands)

    # Produce TSD for the expressions of BMBPT diagrams
    if run_commands.theory in ("BMBPT", "PBMBPT"):

        diagrams_time = [adg.tsd.TimeStructureDiagram(diagram)
                         for diagram in diagrams]

        diagrams_time, nb_tree_tsds = adg.tsd.treat_tsds(diagrams_time)

        adg.bmbpt.produce_expressions(diagrams, diagrams_time)

    else:
        diagrams_time = []

    print "Time elapsed: ", datetime.now() - start_time

<<<<<<< HEAD
    #-------------------------------------------------

    # Name of output file
    outputFile = "../ClebschDrudge/pickles/adg_bmbpt_order%i.b" %(len(diagrams[0].graph)-1)

    # Add all bmbpt contributions
    bmbpt_equation = []
    for diag in diagrams:
        bmbpt_equation.append(diag.get_equation())

    # Dump the results
    equations = []
    equations.append([("{\\Omega}_{0}",0,0,[]),bmbpt_equation])
    with open(outputFile,"wb") as fp:
        pickle.dump(equations,fp)

    #-------------------------------------------------

    adg.run.print_diags_numbers(run_commands, diags_per_type)
=======
    adg.run.print_diags_numbers(run_commands, diags_nbs)
>>>>>>> 82465ba4

    # Writing a feynmp file for each graph
    if run_commands.draw_diags:
        adg.run.prepare_drawing_instructions(directory, run_commands,
                                             diagrams, diagrams_time)

    # Write everything down in a nice LaTeX file
    latex_file = open(directory + '/result.tex', 'w')

    adg.run.write_file_header(latex_file, run_commands, diags_nbs)

    if run_commands.theory in ("BMBPT", "PBMBPT") and run_commands.draw_tsds:
        adg.tsd.write_section(latex_file, directory, run_commands.draw_diags,
                              diagrams_time, nb_tree_tsds, diagrams)
    for diag in diagrams:
        diag.write_section(latex_file, run_commands, section_flags)

        if run_commands.draw_diags:
            diag.write_graph(latex_file, directory, run_commands.draw_tsds)

        if run_commands.theory in ("BMBPT", "PBMBPT") \
                and run_commands.draw_tsds:
            diag.write_tsd_info(diagrams_time, latex_file)

    latex_file.write("\\end{document}")
    latex_file.close()

    adg.diag.print_adj_matrices(directory, diagrams)

    # Produce an output adapted to Christian Drischler's format
    if run_commands.cd_output:
        adg.mbpt.print_cd_output(directory, diagrams)

    if run_commands.compile:
        adg.run.compile_manager(directory, run_commands.draw_diags)

    adg.run.clean_folders(directory, run_commands)

    print "\nADG ended successfully!\n"


if __name__ == "__main__":
    main()<|MERGE_RESOLUTION|>--- conflicted
+++ resolved
@@ -60,9 +60,6 @@
 
     print "Time elapsed: ", datetime.now() - start_time
 
-<<<<<<< HEAD
-    #-------------------------------------------------
-
     # Name of output file
     outputFile = "../ClebschDrudge/pickles/adg_bmbpt_order%i.b" %(len(diagrams[0].graph)-1)
 
@@ -77,12 +74,7 @@
     with open(outputFile,"wb") as fp:
         pickle.dump(equations,fp)
 
-    #-------------------------------------------------
-
-    adg.run.print_diags_numbers(run_commands, diags_per_type)
-=======
     adg.run.print_diags_numbers(run_commands, diags_nbs)
->>>>>>> 82465ba4
 
     # Writing a feynmp file for each graph
     if run_commands.draw_diags:
