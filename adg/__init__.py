"""Information on the ADG module."""

__license__ = 'GPLv3'
<<<<<<< HEAD
__version__ = '0.2.1'
=======
__version__ = '1.0.0'
>>>>>>> 61c75e00
__author__ = 'ADG Dev Team'
__email__ = 'pierre.arthuis@protonmail.com'<|MERGE_RESOLUTION|>--- conflicted
+++ resolved
@@ -1,10 +1,6 @@
 """Information on the ADG module."""
 
 __license__ = 'GPLv3'
-<<<<<<< HEAD
-__version__ = '0.2.1'
-=======
 __version__ = '1.0.0'
->>>>>>> 61c75e00
 __author__ = 'ADG Dev Team'
 __email__ = 'pierre.arthuis@protonmail.com'